// Copyright © 2016, Numenta, Inc. Unless you have purchased from
// Numenta, Inc. a separate commercial license for this software code, the
// following terms and conditions apply:
//
// This program is free software: you can redistribute it and/or modify it under
// the terms of the GNU Affero Public License version 3 as published by the
// Free Software Foundation.
//
// This program is distributed in the hope that it will be useful, but WITHOUT
// ANY WARRANTY; without even the implied warranty of MERCHANTABILITY or FITNESS
// FOR A PARTICULAR PURPOSE. See the GNU Affero Public License for more details.
//
// You should have received a copy of the GNU Affero Public License along with
// this program. If not, see http://www.gnu.org/licenses.
//
// http://numenta.org/licenses/

/* eslint-disable max-statements */

import moment from 'moment';
import RGBColor from 'rgbcolor';
<<<<<<< HEAD
import d3 from 'd3-scale';
=======
import d3 from 'd3';
>>>>>>> 48799da4

import {formatDisplayValue} from '../browser-utils';
import {anomalyScale} from '../../../common/common-utils';


/**
 * DyGraph Custom Chart Underlay: On-chart X and Y Axes Labels and Markers,
 *  via customzing Dygraph's Underlay Callback. Text rendered via
 *  DOM `<canvas>` API.
 * @param {Object} context - Chart.jsx component context.
 * @param {Object} canvas - DOM Canvas object to draw with, from Dygraphs.
 * @param {Object} area - Canvas drawing area metadata, Width x Height info etc.
 * @param {Object} dygraph - Instantiated Dygraph library object itself.
 * @requries Dygraphs
 * @see view-source:http://dygraphs.com/tests/underlay-callback.html
 */
export default function (context, canvas, area, dygraph) {
  const muiTheme = context.context.muiTheme.rawTheme;
<<<<<<< HEAD
  const xLabels = 5;
  const pad = 10;
  const xFactor = area.w / (xLabels - 1);
  const xAxisRange = dygraph.xAxisRange();
  const xRangeWidth = xAxisRange[1] - xAxisRange[0];
  let xValues = Array.from(xAxisRange);
=======
  const yLabels = 4;
  const pad = 10;
  const yFactor = area.h / (yLabels - 1);
  const yAxisRange = dygraph.yAxisRange();
  const yRangeWidth = yAxisRange[1] - yAxisRange[0];
  let yValues = Array.from(yAxisRange);

>>>>>>> 48799da4

  // --- Custom Y axis and labels (on left) ---

  // draw Y axis line
  canvas.beginPath();
  canvas.lineWidth = 2;
  canvas.strokeStyle = new RGBColor(muiTheme.palette.accent3Color).toRGB();
  canvas.moveTo(area.x, area.y);
  canvas.lineTo(area.x, area.y + area.h);  // y axis left
  canvas.stroke();

  // draw left-side Y axis labels

  // Padding to avoid labels going above/below the canvas.
  let paddingPx = 8;
  let top = area.y + paddingPx;
  let bottom = area.y + area.h;

  let modelData = dygraph.getOption('modelData') || [];
  if (modelData.length) {
    bottom -= anomalyScale(0) * area.h;
  } else {
    bottom -= paddingPx;
  }

  let y = d3.scaleLinear()
        .domain([dygraph.toDataYCoord(bottom), dygraph.toDataYCoord(top)])
        .range([bottom, top]);

  canvas.font = '12px Roboto';
  canvas.fillStyle = new RGBColor(muiTheme.palette.accent3Color).toRGB();
  y.ticks(4).forEach((tickValue) => {
    let value = formatDisplayValue(tickValue);
    canvas.fillText(value, area.x + (pad/2), y(tickValue));
  });

  // --- Custom X axis and labels and markers (along top) ---
  canvas.font = '11px Roboto';
  canvas.lineWidth = 1;
  canvas.fillStyle = new RGBColor(muiTheme.palette.disabledColor).toRGB();
  canvas.strokeStyle = new RGBColor(muiTheme.palette.disabledColor).toRGB();

  let timeScale = d3.time.scale.utc()
        .domain(context._xScale.domain())
        .range(context._xScale.range());

  let ticks = timeScale.ticks(5);

  // Don't show times if every tick is at midnight.
  let printTime = ticks.some(
    (tick) => moment.utc(tick).format('HH:mm:ss.SSSSSS') !== '00:00:00.000000'
  );

  let xPrevious = Infinity;
  ticks.reverse().forEach((tick) => {
    let x = area.x + timeScale(tick);

    // Make room for y axis labels.
    if (x < 70) return;

    // Sometimes two ticks are oddly close together, e.g. when there's
    // a tick "the first of every month, and every two days" the ticks
    // include October 29th, October 31st, and November 1st. In these
    // cases, if this 1-day interval is too narrow to draw labels, we
    // exclude the October 31st tick. This extra non-d3 logic is
    // necessary because the design of our labels.
    if (xPrevious - x < 70) return;

    let when = moment.utc(tick);
    let date = when.format('ll');
    let time = when.format('LT');

    // draw x axis label
    canvas.fillText(date, x + (pad/2), area.y + pad);
    if (printTime) {
      canvas.fillText(time, x + (pad/2), area.y + (pad*2)+3);
    }

    // draw thin x axis label vertical marker line
    canvas.beginPath();
    canvas.moveTo(x, area.y);
    canvas.lineTo(x, area.y + area.h);
    canvas.stroke();

    xPrevious = x;
  });
}<|MERGE_RESOLUTION|>--- conflicted
+++ resolved
@@ -19,11 +19,7 @@
 
 import moment from 'moment';
 import RGBColor from 'rgbcolor';
-<<<<<<< HEAD
-import d3 from 'd3-scale';
-=======
 import d3 from 'd3';
->>>>>>> 48799da4
 
 import {formatDisplayValue} from '../browser-utils';
 import {anomalyScale} from '../../../common/common-utils';
@@ -42,22 +38,7 @@
  */
 export default function (context, canvas, area, dygraph) {
   const muiTheme = context.context.muiTheme.rawTheme;
-<<<<<<< HEAD
-  const xLabels = 5;
   const pad = 10;
-  const xFactor = area.w / (xLabels - 1);
-  const xAxisRange = dygraph.xAxisRange();
-  const xRangeWidth = xAxisRange[1] - xAxisRange[0];
-  let xValues = Array.from(xAxisRange);
-=======
-  const yLabels = 4;
-  const pad = 10;
-  const yFactor = area.h / (yLabels - 1);
-  const yAxisRange = dygraph.yAxisRange();
-  const yRangeWidth = yAxisRange[1] - yAxisRange[0];
-  let yValues = Array.from(yAxisRange);
-
->>>>>>> 48799da4
 
   // --- Custom Y axis and labels (on left) ---
 
@@ -83,15 +64,15 @@
     bottom -= paddingPx;
   }
 
-  let y = d3.scaleLinear()
-        .domain([dygraph.toDataYCoord(bottom), dygraph.toDataYCoord(top)])
+  let yScale = d3.scale.linear()
+        .domain([context._yScale.invert(bottom), context._yScale.invert(top)])
         .range([bottom, top]);
 
   canvas.font = '12px Roboto';
   canvas.fillStyle = new RGBColor(muiTheme.palette.accent3Color).toRGB();
-  y.ticks(4).forEach((tickValue) => {
+  yScale.ticks(4).forEach((tickValue) => {
     let value = formatDisplayValue(tickValue);
-    canvas.fillText(value, area.x + (pad/2), y(tickValue));
+    canvas.fillText(value, area.x + (pad/2), yScale(tickValue));
   });
 
   // --- Custom X axis and labels and markers (along top) ---
