// Copyright © 2016, Numenta, Inc.  Unless you have purchased from
// Numenta, Inc. a separate commercial license for this software code, the
// following terms and conditions apply:
//
// This program is free software: you can redistribute it and/or modify it under
// the terms of the GNU Affero Public License version 3 as published by the Free
// Software Foundation.
//
// This program is distributed in the hope that it will be useful, but WITHOUT
// ANY WARRANTY; without even the implied warranty of MERCHANTABILITY or FITNESS
// FOR A PARTICULAR PURPOSE. See the GNU Affero Public License for more details.
//
// You should have received a copy of the GNU Affero Public License along with
// this program.  If not, see http://www.gnu.org/licenses.
//
// http://numenta.org/licenses/

import CircularProgress from 'material-ui/lib/circular-progress';
import Paper from 'material-ui/lib/paper';
import React from 'react';
import ReactDOM from 'react-dom';

import ChartUpdateViewpoint from '../actions/ChartUpdateViewpoint';
import Dygraph from 'dygraphs';
import '../lib/Dygraphs/Plugins';
import CustomDygraph from '../lib/Dygraphs/CustomDygraph';
import {DATA_FIELD_INDEX} from '../lib/Constants';

const {DATA_INDEX_TIME} = DATA_FIELD_INDEX;
const RANGE_SELECTOR_CLASS = 'dygraph-rangesel-fgcanvas';


/**
 * Chart Widget. Wraps as a React Component.
 * @see http://dygraphs.com/
 */
export default class Chart extends React.Component {

  static get contextTypes() {
    return {
      executeAction: React.PropTypes.func,
      getConfigClient: React.PropTypes.func,
      muiTheme: React.PropTypes.object
    };
  }

  static get propTypes() {
    return {
      data: React.PropTypes.array.isRequired,
      metaData: React.PropTypes.object,
      options: React.PropTypes.object,
      canZoom: React.PropTypes.boolean,
      zDepth: React.PropTypes.number
    };
  }

  static get defaultProps() {
    return {
      data: [],
      metaData: {},
      options: {},
      zDepth: 1
    };
  }

  constructor(props, context) {
    super(props, context);
    this._scrollLock = true;
    this._config = this.context.getConfigClient();

    // DyGraphs chart container
    this._dygraph = null;
    this._chartRange = [null, null];
    this._previousDataSize = 0;

    // dynamic styles
    let muiTheme = this.context.muiTheme;
    this._styles = {
      root: {
        boxShadow: 'none',
        height: muiTheme.rawTheme.spacing.desktopKeylineIncrement * 2.75,
        marginTop: '0.5rem',
        width: '100%'
      }
    };
  }

  componentDidMount() {
    this._chartInitalize();
  }

  componentWillUnmount() {
    this._removeDygraph();
  }

  componentDidUpdate() {
    if (!this._dygraph) {
      this._chartInitalize();
    } else {
      this._chartUpdate();
    }
  }

  componentWillUpdate() {
    if (this.props.data.length < this._previousDataSize) {
      this._removeDygraph();
    }
  }

  _removeDygraph() {
    let {model} = this.props.metaData;
    let element = ReactDOM.findDOMNode(this.refs[`chart-${model.modelId}`]);
    let range = element.getElementsByClassName(RANGE_SELECTOR_CLASS)[0];

    if (this._dygraph) {
      Dygraph.removeEvent(element, 'mouseup', this._handleMouseUp.bind(this));
      Dygraph.removeEvent(range, 'mousedown', this._handleMouseDown.bind(this));
      this._dygraph.destroy();
      this._dygraph = null;
    }
  }

<<<<<<< HEAD
  componentDidUpdate() {
    if (this._dygraph && this.props.data.length > 1) {
      this._chartUpdate(true);
    } else if (this.props.data.length) {
      this._chartInitalize();
    }
  }

  componentWillUpdate() {
    if (this.props.data.length < this._previousDataSize) {
      this.componentWillUnmount();
    }
  }

=======
>>>>>>> 415ed9b9
  /**
   * DyGrpahs Chart Initalize and Render
   */
  _chartInitalize() {
    let {data, metaData, options} = this.props;
<<<<<<< HEAD
    let {metric, model, displayPointCount} = metaData;
=======

    if (data.length < 2) return;

    let {metric, model} = metaData;
>>>>>>> 415ed9b9
    let element = ReactDOM.findDOMNode(this.refs[`chart-${model.modelId}`]);
    let first = data[0][DATA_INDEX_TIME].getTime();
    let last = data[data.length - 1][DATA_INDEX_TIME].getTime();
    let rangeEl, unit;
    if (model.ran) {
      unit = (last - first) / model.dataSize;
    } else {
      unit = (last - first) / metric.dataSize;
    }
    let rangeWidth = unit * displayPointCount;

    let rangeMin = first;
    // move chart back to last valid display position from previous viewing
    if ('viewpoint' in metric && metric.viewpoint) {
      rangeMin = metric.viewpoint;
    }
    let rangeMax = rangeMin + rangeWidth;
    if (rangeMax > last) {
      rangeMax = last;
      rangeMin = last - rangeWidth;
    }
    this._chartRange = [rangeMin, rangeMax];

    // init, render, and draw chart!
    options.labelsUTC = true;
    options.dateWindow = this._chartRange;  // update viewport of range selector
    this._previousDataSize = data.length;
    this._dygraph = new CustomDygraph(element, data, options,
                                      this.props.yScaleCalculate);

    // after: track chart viewport position changes
    rangeEl = element.getElementsByClassName(RANGE_SELECTOR_CLASS)[0];
    Dygraph.addEvent(rangeEl, 'mousedown', this._handleMouseDown.bind(this));
    Dygraph.addEvent(element, 'mouseup', this._handleMouseUp.bind(this));
  }

  /**
   * DyGraphs Chart Update Logic and Re-Render
   * @param {boolean} resetZoom Whether or not to reset the zoom level
   */
  _chartUpdate(resetZoom) {
    let {data, metaData, options} = this.props;
<<<<<<< HEAD
    let {model, metric, displayPointCount} = metaData;
    let modelIndex = Math.abs(model.dataSize - 1);
    let first = data[0][DATA_INDEX_TIME].getTime();
    let last = data[data.length - 1][DATA_INDEX_TIME].getTime();
    let [rangeMin, rangeMax] = this._chartRange;
    let unit;
    if (model.ran) {
      unit = (last - first) / model.dataSize;
    } else {
      unit = (last - first) / metric.dataSize;
    }
    let rangeWidth = unit * displayPointCount;
    if (resetZoom) {
      rangeMax = rangeMin + rangeWidth;
      if (rangeMax > last) {
        rangeMax = last;
        rangeMin = last - rangeWidth;
      }
    }
    this._chartRange = [rangeMin, rangeMax];
    let scrollLock = false;

    // should we scroll along with incoming model data?
    if (model.active && (modelIndex < data.length) && (
      (model.aggregated && (data.length !== this._previousDataSize)) ||
      (!model.aggregated)
    )) {
      scrollLock = true;
    }
=======

    if (data.length < 1) return;

    let {model} = metaData;
    let [rangeMin, rangeMax] = this._chartRange;
>>>>>>> 415ed9b9

    if (model.active && this._scrollLock) {
      let rangeWidth = rangeMax - rangeMin;
      if (model.aggregated) {
        rangeMax = data[data.length - 1][DATA_INDEX_TIME].getTime();
      } else if (model.dataSize > 0) {
        rangeMax = data[model.dataSize - 1][DATA_INDEX_TIME].getTime();
      }
      rangeMin = rangeMax - rangeWidth;
    }
    this._chartRange = [rangeMin, rangeMax];

    // update chart
    options.dateWindow = this._chartRange;
    options.file = data;  // new data
    this._previousDataSize = data.length;
    this._dygraph.updateOptions(options);
  }

  /**
   * Overlay default Dygraphs Range Selector mousedown event handler in order
   *  to move chart viewpoint easily via point-and-click.
   * @param {Object} event - DOM `mousedown` event object
   */
  _handleMouseDown(event) {
    if (!this._dygraph) return;
    this._scrollLock = false;

    let eventX = this._dygraph.eventToDomCoords(event)[0];
    let {w: canvasWidth} = this._dygraph.getArea();
    let [chartStart, chartEnd] = this._dygraph.xAxisExtremes();
    let [rangeStart, rangeEnd] = this._chartRange;
    let chartWidth = chartEnd - chartStart;
    let rangeWidth = rangeEnd - rangeStart;
    let rangeWidthHalf = rangeWidth / 2;
    let pixelFactor = eventX / canvasWidth;
    let chartFactor = pixelFactor * chartWidth;
    let ts = chartStart + chartFactor;
    let newMin = ts - rangeWidthHalf;
    let newMax = ts + rangeWidthHalf;

    // only handle click outside of range finder handle
    if (ts >= rangeStart && ts <= rangeEnd) return;

    // watch out for Range Selector hanging off edges
    if (newMin < chartStart) {
      newMin = chartStart;
      newMax = chartStart + rangeWidth;
    } else if (newMax > chartEnd) {
      newMax = chartEnd;
      newMin = chartEnd - rangeWidth;
    }

    // update chart
    this._chartRange = [newMin, newMax];
    this._chartUpdate(false);
  }

  /**
   * Overlay default Dygraphs mouseup event handler to also store the current
   *  chart viewpoint (viewport starting UTC date stamp). This is used for
   *  both the Main Chart and the Range Selector.
   * @param {Object} event - DOM `mouseup` event object
   */
  _handleMouseUp(event) {
    if (!this._dygraph) return;
    this._scrollLock = false;
    let range = this._dygraph.xAxisRange();
    this._chartRange = range;

    // store viewpoint position
    this.context.executeAction(ChartUpdateViewpoint, {
      metricId: this.props.metaData.model.modelId,
      viewpoint: range[0] || null
    });
  }

  /**
   * React render()
   * @return {Object} - Built React component pseudo-DOM object
   */
  render() {
    let {model} = this.props.metaData;

    if (model.aggregated) {
      this._styles.root.marginTop = '1rem';  // make room for: ☑ ShowNonAgg
    }

    let classSuffix = this.props.canZoom ? 'zoom' : 'nozoom';
    return (
<<<<<<< HEAD
      <Paper
        className={`dygraph-chart-${classSuffix}`}
        ref={`chart-${model.modelId}`}
        style={this._styles.root}
        zDepth={this.props.zDepth}
        >
=======
      <Paper className="dygraph-chart" ref={`chart-${model.modelId}`}
        style={this._styles.root} zDepth={this.props.zDepth}>
>>>>>>> 415ed9b9
          <CircularProgress className="loading" size={0.5} />
          {this._config.get('chart:loading')}
      </Paper>
    );
  }
}<|MERGE_RESOLUTION|>--- conflicted
+++ resolved
@@ -97,7 +97,7 @@
     if (!this._dygraph) {
       this._chartInitalize();
     } else {
-      this._chartUpdate();
+      this._chartUpdate(true);
     }
   }
 
@@ -120,36 +120,15 @@
     }
   }
 
-<<<<<<< HEAD
-  componentDidUpdate() {
-    if (this._dygraph && this.props.data.length > 1) {
-      this._chartUpdate(true);
-    } else if (this.props.data.length) {
-      this._chartInitalize();
-    }
-  }
-
-  componentWillUpdate() {
-    if (this.props.data.length < this._previousDataSize) {
-      this.componentWillUnmount();
-    }
-  }
-
-=======
->>>>>>> 415ed9b9
   /**
    * DyGrpahs Chart Initalize and Render
    */
   _chartInitalize() {
     let {data, metaData, options} = this.props;
-<<<<<<< HEAD
+
+    if (data.length < 2) return;
+
     let {metric, model, displayPointCount} = metaData;
-=======
-
-    if (data.length < 2) return;
-
-    let {metric, model} = metaData;
->>>>>>> 415ed9b9
     let element = ReactDOM.findDOMNode(this.refs[`chart-${model.modelId}`]);
     let first = data[0][DATA_INDEX_TIME].getTime();
     let last = data[data.length - 1][DATA_INDEX_TIME].getTime();
@@ -178,7 +157,7 @@
     options.dateWindow = this._chartRange;  // update viewport of range selector
     this._previousDataSize = data.length;
     this._dygraph = new CustomDygraph(element, data, options,
-                                      this.props.yScaleCalculate);
+      this.props.yScaleCalculate);
 
     // after: track chart viewport position changes
     rangeEl = element.getElementsByClassName(RANGE_SELECTOR_CLASS)[0];
@@ -192,18 +171,24 @@
    */
   _chartUpdate(resetZoom) {
     let {data, metaData, options} = this.props;
-<<<<<<< HEAD
-    let {model, metric, displayPointCount} = metaData;
+
+    if (data.length < 1) return;
+
+    let {model,  metric, displayPointCount} = metaData;
     let modelIndex = Math.abs(model.dataSize - 1);
     let first = data[0][DATA_INDEX_TIME].getTime();
     let last = data[data.length - 1][DATA_INDEX_TIME].getTime();
+
+
     let [rangeMin, rangeMax] = this._chartRange;
+
     let unit;
     if (model.ran) {
       unit = (last - first) / model.dataSize;
     } else {
       unit = (last - first) / metric.dataSize;
     }
+
     let rangeWidth = unit * displayPointCount;
     if (resetZoom) {
       rangeMax = rangeMin + rangeWidth;
@@ -212,33 +197,16 @@
         rangeMin = last - rangeWidth;
       }
     }
-    this._chartRange = [rangeMin, rangeMax];
-    let scrollLock = false;
-
-    // should we scroll along with incoming model data?
-    if (model.active && (modelIndex < data.length) && (
-      (model.aggregated && (data.length !== this._previousDataSize)) ||
-      (!model.aggregated)
-    )) {
-      scrollLock = true;
-    }
-=======
-
-    if (data.length < 1) return;
-
-    let {model} = metaData;
-    let [rangeMin, rangeMax] = this._chartRange;
->>>>>>> 415ed9b9
 
     if (model.active && this._scrollLock) {
-      let rangeWidth = rangeMax - rangeMin;
-      if (model.aggregated) {
-        rangeMax = data[data.length - 1][DATA_INDEX_TIME].getTime();
-      } else if (model.dataSize > 0) {
-        rangeMax = data[model.dataSize - 1][DATA_INDEX_TIME].getTime();
+      rangeMax = data[modelIndex][DATA_INDEX_TIME].getTime();
+      rangeMin = rangeMax - rangeWidth;
+      if (rangeMin < first) {
+        rangeMin = first;
+        rangeMax = rangeMin + rangeWidth;
       }
-      rangeMin = rangeMax - rangeWidth;
-    }
+    }
+
     this._chartRange = [rangeMin, rangeMax];
 
     // update chart
@@ -319,19 +287,14 @@
 
     let classSuffix = this.props.canZoom ? 'zoom' : 'nozoom';
     return (
-<<<<<<< HEAD
       <Paper
         className={`dygraph-chart-${classSuffix}`}
         ref={`chart-${model.modelId}`}
         style={this._styles.root}
         zDepth={this.props.zDepth}
-        >
-=======
-      <Paper className="dygraph-chart" ref={`chart-${model.modelId}`}
-        style={this._styles.root} zDepth={this.props.zDepth}>
->>>>>>> 415ed9b9
-          <CircularProgress className="loading" size={0.5} />
-          {this._config.get('chart:loading')}
+      >
+        <CircularProgress className="loading" size={0.5}/>
+        {this._config.get('chart:loading')}
       </Paper>
     );
   }
