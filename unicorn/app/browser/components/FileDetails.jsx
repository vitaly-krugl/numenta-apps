--- conflicted
+++ resolved
@@ -85,21 +85,21 @@
     height: '2rem',
     textOverflow: 'ellipsis'
   },
-<<<<<<< HEAD
   recordsDisplay: {
     fontStyle: 'italic',
     marginTop: '2.5rem',
     whiteSpace: 'nowrap'
-=======
+  },
   supportedFormats: {
     cursor: 'pointer',
     textDecoration: 'underline'
->>>>>>> f2b86107
   }
 };
 
 // The errors that will trigger a (see supported formats) in the error message
-const SUPPORTED_FORMAT_ERRORS = ['The CSV file does not have any valid data']
+const SUPPORTED_FORMAT_ERRORS = ['The CSV file does not have any valid data',
+                                 'The CSV file needs to have at least 400' +
+                                 ' rows with valid values']
 
 /**
  * Show file details page. The file must be available from the {@link FileStore}
@@ -229,20 +229,16 @@
 
   _renderBody() {
     let file = this.props.file;
-    let error, warning, numRecords, recordsDisplay;
+    let error, warning, numRecords, recordsDisplay, supportedFormats;
     // File Size in KB
     let fileSize = (this.state.fileSize / 1024).toFixed();
-<<<<<<< HEAD
-
     if (file) {
-      numRecords = file.records;
+      numRecords = (file.records > 20) ? 20 : file.records;
       recordsDisplay = (<p style={STYLES.recordsDisplay}>
-                          Displaying 20 rows out of {numRecords}
+                          Displaying {numRecords} rows out of {file.records}
                         </p>);
     }
-=======
-    let error, warning, supportedFormats;
->>>>>>> f2b86107
+
     if (this.props.error) {
       if (SUPPORTED_FORMAT_ERRORS.indexOf(this.props.error) > -1) {
         supportedFormats = (
