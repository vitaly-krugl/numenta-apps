// Copyright (C) 2016, Numenta, Inc.  Unless you have purchased from
// Numenta, Inc. a separate commercial license for this software code, the
// following terms and conditions apply:
//
// This program is free software: you can redistribute it and/or modify
// it under the terms of the GNU Affero Public License version 3 as
// published by the Free Software Foundation.
//
// This program is distributed in the hope that it will be useful,
// but WITHOUT ANY WARRANTY; without even the implied warranty of
// MERCHANTABILITY or FITNESS FOR A PARTICULAR PURPOSE.
// See the GNU Affero Public License for more details.
//
// You should have received a copy of the GNU Affero Public License
// along with this program.  If not, see http://www.gnu.org/licenses.
//
// http://numenta.org/licenses/

<<<<<<< HEAD

/* eslint-disable max-len, prefer-reflect, max-nested-callbacks */
=======
/* eslint-disable max-len, prefer-reflect */
>>>>>>> fc8e358b

import fs from 'fs';
import instantiator from 'json-schema-instantiator';
import path from 'path';
import os from 'os';

import {DatabaseService} from '../../../../js/main/DatabaseService';
import {
<<<<<<< HEAD
  DBFileSchema, DBMetricSchema, DBMetricDataSchema, DBModelDataSchema
} from '../../../../js/schemas';
import Utils from '../../../../js/main/Utils';
=======
  DBFileSchema,
  DBMetricSchema, DBMetricDataSchema,
  DBModelSchema, DBModelDataSchema
} from '../../../../js/database/schema';
>>>>>>> fc8e358b

const assert = require('assert');

const INSTANCES = {
  File: instantiator.instantiate(DBFileSchema),
  Metric: instantiator.instantiate(DBMetricSchema),
  MetricData: instantiator.instantiate(DBMetricDataSchema),
  Model: instantiator.instantiate(DBModelSchema),
  ModelData: instantiator.instantiate(DBModelDataSchema)
};
const AGG_OPTIONS = require('../fixtures/model_runner_agg.json');
const MODEL_OPTIONS = require('../fixtures/model_runner_model.json');
const INPUT_OPTIONS = require('../fixtures/param_finder_input.json');

<<<<<<< HEAD
const EXPECTED_FILENAME = path.resolve(__dirname, '../fixtures/file.csv');
const EXPECTED_FILENAME_ID = Utils.generateFileId(EXPECTED_FILENAME);
const EXPECTED_METRIC_ID = Utils.generateMetricId(EXPECTED_FILENAME, 'metric');
const EXPECTED_TIMESTAMP_ID = Utils.generateMetricId(EXPECTED_FILENAME, 'timestamp');

const EXPECTED_FILE = {
  filename: EXPECTED_FILENAME,
  name: path.basename(EXPECTED_FILENAME),
  type: 'uploaded',
  uid: EXPECTED_FILENAME_ID
};

const EXPECTED_METRIC = {
  uid: EXPECTED_METRIC_ID,
  file_uid: EXPECTED_FILENAME_ID,
  name: 'metric',
  type: 'number'
};

const EXPECTED_TIMESTAMP = {
  uid: EXPECTED_TIMESTAMP_ID,
  file_uid: EXPECTED_FILENAME_ID,
  name: 'timestamp',
  type: 'date',
  format: 'YYYY-MM-DDTHH:mm:ssZ'
};

const EXPECTED_METRICS = [EXPECTED_TIMESTAMP, EXPECTED_METRIC];

const EXPECTED_METRIC_DATA = [
  {metric_uid: EXPECTED_METRIC_ID, timestamp: '2015-08-26T19:46:31+17:00', metric_value: 21},
  {metric_uid: EXPECTED_METRIC_ID, timestamp: '2015-08-26T19:47:31+17:00', metric_value: 17},
  {metric_uid: EXPECTED_METRIC_ID, timestamp: '2015-08-26T19:48:31+17:00', metric_value: 22},
  {metric_uid: EXPECTED_METRIC_ID, timestamp: '2015-08-26T19:49:31+17:00', metric_value: 21},
  {metric_uid: EXPECTED_METRIC_ID, timestamp: '2015-08-26T19:50:31+17:00', metric_value: 16},
  {metric_uid: EXPECTED_METRIC_ID, timestamp: '2015-08-26T19:51:31+17:00', metric_value: 19}
];

const EXPECTED_METRIC_WITH_INPUT = Object.assign({}, EXPECTED_METRIC, {
  input_options: INPUT_OPTIONS
});

const EXPECTED_METRIC_WITH_AGGREGATION =  Object.assign({}, EXPECTED_METRIC, {
  aggregation_options: AGG_OPTIONS
});

const EXPECTED_METRIC_WITH_MODEL = Object.assign({}, EXPECTED_METRIC, {
  model_options: MODEL_OPTIONS
});

const EXPECTED_METRIC_WITH_INPUT_AGG_MODEL = Object.assign({}, EXPECTED_METRIC, {
  input_options: INPUT_OPTIONS,
  aggregation_options: AGG_OPTIONS,
  model_options: MODEL_OPTIONS
});

const EXPECTED_MODEL_DATA = {
  metric_uid: EXPECTED_METRIC_ID,
=======
const EXPECTED_FILE = Object.assign({}, INSTANCES.File, {
  uid: 'file1',
  name: 'file1',
  filename: '/tmp/file1',
  type: 'uploaded'
});
const EXPECTED_METRIC = Object.assign({}, INSTANCES.Metric, {
  uid: 'file1!metric1',
  file_uid: 'file1',
  name: 'metric1',
  type: 'number'
});
const EXPECTED_METRIC_WITH_INPUT = Object.assign({}, INSTANCES.Metric, {
  uid: 'file1!metric1',
  file_uid: 'file1',
  name: 'metric1',
  type: 'number',
  input_options: INPUT_OPTIONS
});
const EXPECTED_METRIC_WITH_AGGREGATION = Object.assign({}, INSTANCES.Metric, {
  uid: 'file1!metric1',
  file_uid: 'file1',
  name: 'metric1',
  type: 'number',
  aggregation_options: AGG_OPTIONS
});
const EXPECTED_METRIC_WITH_MODEL = Object.assign({}, INSTANCES.Metric, {
  uid: 'file1!metric1',
  file_uid: 'file1',
  name: 'metric1',
  type: 'number',
  model_options: MODEL_OPTIONS
});
const EXPECTED_METRIC_WITH_INPUT_AGG_MODEL = Object.assign({}, INSTANCES.Metric,
  {
    uid: 'file1!metric1',
    file_uid: 'file1',
    name: 'metric1',
    type: 'number',
    input_options: INPUT_OPTIONS,
    aggregation_options: AGG_OPTIONS,
    model_options: MODEL_OPTIONS
  }
);
const EXPECTED_METRIC_DATA = Object.assign({}, INSTANCES.MetricData, {
  metric_uid: 'file1!metric1',
  timestamp: '2015-01-01 00:00:00Z',
  metric_value: 1
});
const EXPECTED_MODEL = Object.assign({}, INSTANCES.Model, {
  modelId: 'file1!metric1',
  filename: 'file1',
  timestampField: 'YYYY-MM-DD HH:MM:ssz',
  metric: 'metric1'
});
const EXPECTED_MODEL_DATA = Object.assign({}, INSTANCES.ModelData, {
  metric_uid: 'file1!metric1',
>>>>>>> fc8e358b
  timestamp: '2015-01-01 00:00:00Z',
  metric_value: 1,
  anomaly_score: 1
});

const EXPECTED_EXPORTED_RESULTS =
`timestamp,metric_value,anomaly_score
2015-01-01 00:00:00Z,1,1
2015-01-01 00:00:01Z,1,1
2015-01-01 00:00:02Z,1,1
2015-01-01 00:00:03Z,1,1`;

const TEMP_DIR = path.join(os.tmpDir(), 'unicorn_db');
const EXPORTED_FILENAME = path.join(TEMP_DIR, 'file.csv');

describe('DatabaseService:', () => {
  let service;

  before(() => {
    service = new DatabaseService(TEMP_DIR);
  });
  after(() => {
    service.close((err) => assert.ifError(err));
    service.destroy((err) => assert.ifError(err));
  });
  afterEach(() => {
    // Delete all records
    let db = service.levelup;
    let batch = db.batch();
    db.createReadStream()
      .on('data', (value) => batch.del(value.key))
      .on('error', assert.ifError)
      .on('end', () => batch.write(assert.ifError));
  });

  describe('Schema Validation:', () => {
    it('should validate "File"', (done) => {
      let results = service.validator.validate(EXPECTED_FILE, DBFileSchema);
      assert(results.errors.length === 0, JSON.stringify(results.errors));
      done();
    });
    it('should validate "Metric"', (done) => {
      let results = service.validator.validate(EXPECTED_METRIC, DBMetricSchema);
      assert(results.errors.length === 0, JSON.stringify(results.errors));
      done();
    });
    it('should validate "Metric" with input, aggregation and model options', (done) => {
      let results = service.validator.validate(EXPECTED_METRIC_WITH_INPUT_AGG_MODEL, DBMetricSchema);
      assert(results.errors.length === 0, JSON.stringify(results.errors));
      done();
    });
    it('should validate "MetricData"', (done) => {
      let results = service.validator.validate(EXPECTED_METRIC_DATA[0], DBMetricDataSchema);
      assert(results.errors.length === 0, JSON.stringify(results.errors));
      done();
    });
    it('should validate "Model"', (done) => {
      let results = service.validator.validate(EXPECTED_MODEL, DBModelSchema);
      assert(results.errors.length === 0, JSON.stringify(results.errors));
      done();
    });
    it('should validate "ModelData"', (done) => {
      let results = service.validator.validate(EXPECTED_MODEL_DATA, DBModelDataSchema);
      assert(results.errors.length === 0, JSON.stringify(results.errors));
      done();
    });
  });

  describe('File:', () => {
    it('should add a single file to the database', (done) => {
      service.putFile(EXPECTED_FILE, (error) => {
        assert.ifError(error);
        service.getFile(EXPECTED_FILE.uid, (error, actual) => {
          assert.ifError(error);
          assert.deepStrictEqual(JSON.parse(actual), EXPECTED_FILE);
          done();
        });
      });
    });
    it('should not add invalid file to the database', (done) => {
      let invalid = Object.assign({}, EXPECTED_FILE);
      delete invalid.uid;
      service.putFile(invalid, (error) => {
        assert(error, 'Invalid file was created');
        done();
      });
    });
    it('should add multiple files to the database', (done) => {
      let batch = Array.from(['file1', 'file2'], (uid) => {
        return Object.assign({}, EXPECTED_FILE, {uid});
      });
      service.putFileBatch(batch, (error) => {
        assert.ifError(error);
        service.getAllFiles((error, actual) => {
          assert.ifError(error);
          assert.deepStrictEqual(JSON.parse(actual), batch);
          done();
        });
      });
    });
    it('should load a single file from the database', (done) => {
      let batch = Array.from(['file1', 'file2'], (uid) => {
        return Object.assign({}, EXPECTED_FILE, {uid});
      });
      service.putFileBatch(batch, (error) => {
        assert.ifError(error);
        service.getFile(batch[0].uid, (error, actual) => {
          assert.ifError(error);
          assert.deepStrictEqual(JSON.parse(actual), batch[0]);
          done();
        });
      });
    });
    it('should upload file to the database', (done) => {
      service.uploadFile(EXPECTED_FILENAME, (error, file) => {
        assert.ifError(error);
        service.getFile(EXPECTED_FILENAME_ID, (error, actual) => {
          assert.ifError(error);
          assert.deepStrictEqual(JSON.parse(actual), EXPECTED_FILE);
          assert.ifError(error);
          service.getMetricsByFile(EXPECTED_FILENAME_ID, (error, actual) => {
            assert.ifError(error);
            assert.deepStrictEqual(JSON.parse(actual), EXPECTED_METRICS);
            service.getMetricData(EXPECTED_METRIC_ID, (error, actual) => {
              assert.ifError(error);
              let metric =  JSON.parse(actual);
              assert.equal(metric.length, EXPECTED_METRIC_DATA.length);
              assert.deepStrictEqual(metric, EXPECTED_METRIC_DATA);
              done();
            })
          });
        });
      });
    });
    it('should delete file by name from the database', (done) => {
      service.uploadFile(EXPECTED_FILENAME, (error, file) => {
        assert.ifError(error);
        service.deleteFile(EXPECTED_FILENAME, (error) => {
          assert.ifError(error);
          service.getFile(EXPECTED_FILENAME_ID, (error, actual) => {
            assert(error && error.type === 'NotFoundError',
              'File was not deleted');
            service.getMetricsByFile(EXPECTED_FILENAME_ID, (error, actual) => {
              assert.ifError(error);
              assert.equal(JSON.parse(actual).length, 0);
              service.getMetricData(EXPECTED_METRIC_ID, (error, actual) => {
                assert.ifError(error);
                assert.equal(JSON.parse(actual).length, 0);
                done();
              });
            });
          });
        })
      });
    });
    it('should delete file by id from the database', (done) => {
      service.uploadFile(EXPECTED_FILENAME, (error, file) => {
        service.uploadFile(EXPECTED_FILENAME, (error, file) => {
          assert.ifError(error);
          service.deleteFileById(EXPECTED_FILENAME_ID, (error) => {
            assert.ifError(error);
            service.getFile(EXPECTED_FILENAME_ID, (error, actual) => {
              assert(error && error.type === 'NotFoundError',
                'File was not deleted');
              service.getMetricsByFile(EXPECTED_FILENAME_ID, (error, actual) => {
                assert.ifError(error);
                assert.equal(JSON.parse(actual).length, 0);
                service.getMetricData(EXPECTED_METRIC_ID, (error, actual) => {
                  assert.ifError(error);
                  assert.equal(JSON.parse(actual).length, 0);
                  done();
                });
              });
            });
          })
        });
      });
    });
  });

  describe('Metric:', () => {
    it('should add a single metric to the database', (done) => {
      service.putMetric(EXPECTED_METRIC, (error) => {
        assert.ifError(error);
        service.getMetric(EXPECTED_METRIC.uid, (error, actual) => {
          assert.ifError(error);
          assert.deepStrictEqual(JSON.parse(actual), EXPECTED_METRIC);
          done();
        });
      });
    });
    it('should not add invalid metric to the database', (done) => {
      let invalid = Object.assign({}, EXPECTED_METRIC);
      delete invalid.uid;
      service.putMetric(invalid, (error) => {
        assert(error, 'Invalid Metric was created');
        done();
      });
    });
    it('should add multiple metrics to the database', (done) => {
      let batch = Array.from(['file1!metric1', 'file1!metric2'], (uid) => {
        return Object.assign({}, EXPECTED_METRIC, {uid});
      });
      service.putMetricBatch(batch, (error) => {
        assert.ifError(error);
        service.getAllMetrics((error, actual) => {
          assert.ifError(error);
          assert.deepStrictEqual(JSON.parse(actual), batch);
          done();
        });
      });
    });
    it('should load a single metric from the database', (done) => {
      let batch = Array.from(['file1!metric1', 'file1!metric2'], (uid) => {
        return Object.assign({}, EXPECTED_METRIC, {uid});
      });
      service.putMetricBatch(batch, (error) => {
        assert.ifError(error);
        service.getMetric(batch[0].uid, (error, actual) => {
          assert.ifError(error);
          assert.deepStrictEqual(JSON.parse(actual), batch[0]);
          done();
        });
      });
    });
    it('should get metrics by file from the database', (done) => {
      let batch = Array.from([
        'file1!metric1', 'file1!metric2',
        'file2!metric1', 'file2!metric2'
      ], (uid) => {
        return Object.assign({}, EXPECTED_METRIC, {uid});
      });
      let expected = batch.filter((metric) => {
        return metric.uid.startsWith('file1');
      });
      service.putMetricBatch(batch, (error) => {
        assert.ifError(error);
        service.getMetricsByFile('file1', (error, actual) => {
          assert.ifError(error);
          assert.deepStrictEqual(JSON.parse(actual), expected);
          done();
        });
      });
    })
    it('should delete metric from the database', (done) => {
      // Add metric
      service.putMetric(EXPECTED_METRIC, (error) => {
        assert.ifError(error);
        // Add data
        service.putMetricDataBatch(EXPECTED_METRIC_DATA, (error) => {
          assert.ifError(error);
          // Delete metric
          service.deleteMetric(EXPECTED_METRIC.uid, (error) => {
            assert.ifError(error);
            service.getMetric(EXPECTED_METRIC.uid, (error, actual) => {
              // Make sure metric was deleted
              assert(
                error && error.type === 'NotFoundError',
                'Metric was not deleted'
              );
              // Make sure data was deleted
              service.getMetricData(EXPECTED_METRIC.uid, (error, actual) => {
                assert(JSON.parse(actual).length === 0, 'MetricData was not deleted');
                done();
              });
            });
          });
        });
      });
    });
    it('should delete metrics by file from the database', (done) => {
      // Add metric
      service.putMetric(EXPECTED_METRIC, (error) => {
        assert.ifError(error);
        // Add data
        service.putMetricDataBatch(EXPECTED_METRIC_DATA, (error) => {
          assert.ifError(error);
          // Delete metric
          service.deleteMetricsByFile(EXPECTED_METRIC.file_uid, (error) => {
            assert.ifError(error);
            service.getMetric(EXPECTED_METRIC.uid, (error, actual) => {
              // Make sure metric was deleted
              assert(
                error && error.type === 'NotFoundError',
                'Metric was not deleted'
              );
              done();
            });
          });
        });
      });
    });
    it('should update metric aggregation options for metric', (done) => {
      // Add metric
      service.putMetric(EXPECTED_METRIC, (error) => {
        assert.ifError(error);
        service.setMetricAggregationOptions(EXPECTED_METRIC.uid, AGG_OPTIONS, (error) => {
          assert.ifError(error);
          service.getMetric(EXPECTED_METRIC.uid, (error, actual) => {
            assert.deepStrictEqual(JSON.parse(actual), EXPECTED_METRIC_WITH_AGGREGATION);
            done();
          });
        });
      });
    });
    it('should update model options for metric', (done) => {
      // Add metric
      service.putMetric(EXPECTED_METRIC, (error) => {
        assert.ifError(error);
        service.setMetricModelOptions(EXPECTED_METRIC.uid, MODEL_OPTIONS, (error) => {
          assert.ifError(error);
          service.getMetric(EXPECTED_METRIC.uid, (error, actual) => {
            assert.deepStrictEqual(JSON.parse(actual), EXPECTED_METRIC_WITH_MODEL);
            done();
          });
        })
      });
    });
    it('should update input options for metric', (done) => {
      // Add metric
      service.putMetric(EXPECTED_METRIC, (error) => {
        assert.ifError(error);
        service.setMetricInputOptions(EXPECTED_METRIC.uid, INPUT_OPTIONS, (error) => {
          assert.ifError(error);
          service.getMetric(EXPECTED_METRIC.uid, (error, actual) => {
            assert.deepStrictEqual(JSON.parse(actual), EXPECTED_METRIC_WITH_INPUT);
            done();
          });
        })
      });
    });
  });

  describe('MetricData:', () => {
    it('should add a single MetricData record to the database', (done) => {
      service.putMetricData(EXPECTED_METRIC_DATA[0], (error) => {
        assert.ifError(error);
        done();
      });
    });
    it('should not add invalid MetricData record to the database', (done) => {
      let invalid = Object.assign({}, EXPECTED_METRIC_DATA[0]);
      delete invalid.timestamp;
      service.putMetricData(invalid, (error) => {
        assert(error, 'Invalid MetricData was created');
        done();
      });
    });
    it('should add multiple MetricData records to the database', (done) => {
      service.putMetricDataBatch(EXPECTED_METRIC_DATA, (error) => {
        assert.ifError(error);
        done();
      });
    });
    it('should load multiple MetricData records from the database', (done) => {
      service.putMetricDataBatch(EXPECTED_METRIC_DATA, (error) => {
        assert.ifError(error);
        service.getMetricData(EXPECTED_METRIC_ID, (error, actual) => {
          assert.ifError(error);
          assert.deepStrictEqual(JSON.parse(actual), EXPECTED_METRIC_DATA);
          done();
        });
      });
    });
    it('should delete MetricData from the database', (done) => {
      // Add data
      service.putMetricDataBatch(EXPECTED_METRIC_DATA, (error) => {
        assert.ifError(error);
        // Make sure data exist
        service.getMetricData(EXPECTED_METRIC_ID, (error, actual) => {
          assert.ifError(error);
          assert.deepStrictEqual(JSON.parse(actual), EXPECTED_METRIC_DATA);
          // Delete data
          service.deleteMetricData(EXPECTED_METRIC_ID, (error) => {
            assert.ifError(error);
            // Make sure data was deleted
            service.getMetricData(EXPECTED_METRIC_ID, (error, actual) => {
              assert.ifError(error);
              assert.equal(JSON.parse(actual).length, 0);
              done();
            });
          });
        });
      });
    });
  });

  describe('ModelData:', () => {
    it('should add a single ModelData record to the database', (done) => {
      service.putModelData(EXPECTED_MODEL_DATA, (error) => {
        assert.ifError(error);
        done();
      });
    });
    it('should not add invalid ModelData record to the database', (done) => {
      let invalid = Object.assign({}, EXPECTED_MODEL_DATA);
      delete invalid.anomaly_score;
      service.putModelData(invalid, (error) => {
        assert(error, 'Invalid ModelData was created');
        done();
      });
    });
    it('should add multiple ModelData records to the database', (done) => {
      let batch = Array.from([
        '2015-01-01 00:00:00Z',
        '2015-01-01 00:00:01Z',
        '2015-01-01 00:00:02Z',
        '2015-01-01 00:00:03Z'
      ], (timestamp) => {
        return Object.assign({}, EXPECTED_MODEL_DATA, {timestamp});
      });
      service.putModelDataBatch(batch, (error) => {
        assert.ifError(error);
        done();
      });
    });
    it('should load multiple ModelData records from the database', (done) => {
      let batch = Array.from([
        '2015-01-01 00:00:00Z',
        '2015-01-01 00:00:01Z',
        '2015-01-01 00:00:02Z',
        '2015-01-01 00:00:03Z'
      ], (timestamp) => {
        return Object.assign({}, EXPECTED_MODEL_DATA, {timestamp});
      });
      service.putModelDataBatch(batch, (error) => {
        assert.ifError(error);
        service.getModelData(EXPECTED_MODEL_DATA.metric_uid, (error, actual) => {
          assert.ifError(error);
          assert.deepStrictEqual(JSON.parse(actual), batch);
          done();
        });
      });
    });
    it('should export ModelData from the database', (done) => {
      after(() => {
        fs.unlinkSync(EXPORTED_FILENAME); // eslint-disable-line no-sync
      });

      let batch = Array.from([
        '2015-01-01 00:00:00Z',
        '2015-01-01 00:00:01Z',
        '2015-01-01 00:00:02Z',
        '2015-01-01 00:00:03Z'
      ], (timestamp) => {
        return Object.assign({}, EXPECTED_MODEL_DATA, {timestamp});
      });
      service.putModelDataBatch(batch, (error) => {
        assert.ifError(error);
        service.exportModelData(EXPECTED_MODEL_DATA.metric_uid, EXPORTED_FILENAME, (error, res) => {
          assert.ifError(error);
          fs.readFile(EXPORTED_FILENAME, 'utf8', (error, data) => {
            assert.ifError(error);
            assert.equal(data, EXPECTED_EXPORTED_RESULTS);
            done();
          });
        });
      });
    });
    it('should delete ModelData from the database', (done) => {
      let batch = Array.from([
        '2015-01-01 00:00:00Z',
        '2015-01-01 00:00:01Z',
        '2015-01-01 00:00:02Z',
        '2015-01-01 00:00:03Z'
      ], (timestamp) => {
        return Object.assign({}, EXPECTED_MODEL_DATA, {timestamp});
      });

      // Add data
      service.putModelDataBatch(batch, (error) => {
        assert.ifError(error);
        // Make sure data exist
        service.getModelData(EXPECTED_MODEL_DATA.metric_uid, (error, actual) => {
          assert.ifError(error);
          assert.deepStrictEqual(JSON.parse(actual), batch);
          // Delete data
          service.deleteModelData(EXPECTED_MODEL_DATA.metric_uid, (error) => {
            assert.ifError(error);
            // Make sure data was deleted
            service.getModelData(EXPECTED_MODEL_DATA.metric_uid, (error, actual) => {
              assert.ifError(error);
              assert.equal(JSON.parse(actual).length, 0);
              done();
            });
          });
        });
      });
    });
  });
});<|MERGE_RESOLUTION|>--- conflicted
+++ resolved
@@ -16,12 +16,7 @@
 //
 // http://numenta.org/licenses/
 
-<<<<<<< HEAD
-
 /* eslint-disable max-len, prefer-reflect, max-nested-callbacks */
-=======
-/* eslint-disable max-len, prefer-reflect */
->>>>>>> fc8e358b
 
 import fs from 'fs';
 import instantiator from 'json-schema-instantiator';
@@ -29,17 +24,13 @@
 import os from 'os';
 
 import {DatabaseService} from '../../../../js/main/DatabaseService';
+import Utils from '../../../../js/main/Utils';
 import {
-<<<<<<< HEAD
-  DBFileSchema, DBMetricSchema, DBMetricDataSchema, DBModelDataSchema
-} from '../../../../js/schemas';
-import Utils from '../../../../js/main/Utils';
-=======
   DBFileSchema,
   DBMetricSchema, DBMetricDataSchema,
   DBModelSchema, DBModelDataSchema
 } from '../../../../js/database/schema';
->>>>>>> fc8e358b
+
 
 const assert = require('assert');
 
@@ -50,37 +41,44 @@
   Model: instantiator.instantiate(DBModelSchema),
   ModelData: instantiator.instantiate(DBModelDataSchema)
 };
+
 const AGG_OPTIONS = require('../fixtures/model_runner_agg.json');
 const MODEL_OPTIONS = require('../fixtures/model_runner_model.json');
 const INPUT_OPTIONS = require('../fixtures/param_finder_input.json');
 
-<<<<<<< HEAD
 const EXPECTED_FILENAME = path.resolve(__dirname, '../fixtures/file.csv');
 const EXPECTED_FILENAME_ID = Utils.generateFileId(EXPECTED_FILENAME);
 const EXPECTED_METRIC_ID = Utils.generateMetricId(EXPECTED_FILENAME, 'metric');
 const EXPECTED_TIMESTAMP_ID = Utils.generateMetricId(EXPECTED_FILENAME, 'timestamp');
 
-const EXPECTED_FILE = {
+const EXPECTED_FILE = Object.assign({}, INSTANCES.File, {
   filename: EXPECTED_FILENAME,
   name: path.basename(EXPECTED_FILENAME),
   type: 'uploaded',
   uid: EXPECTED_FILENAME_ID
-};
-
-const EXPECTED_METRIC = {
+});
+
+const EXPECTED_MODEL = Object.assign({}, INSTANCES.Model, {
+  modelId: `${EXPECTED_FILENAME_ID}!${EXPECTED_METRIC_ID}`,
+  filename: EXPECTED_FILENAME,
+  timestampField: 'YYYY-MM-DD HH:MM:ssz',
+  metric: EXPECTED_METRIC_ID
+});
+
+const EXPECTED_METRIC = Object.assign({}, INSTANCES.Metric, {
   uid: EXPECTED_METRIC_ID,
   file_uid: EXPECTED_FILENAME_ID,
   name: 'metric',
   type: 'number'
-};
-
-const EXPECTED_TIMESTAMP = {
+});
+
+const EXPECTED_TIMESTAMP =  Object.assign({}, INSTANCES.Metric, {
   uid: EXPECTED_TIMESTAMP_ID,
   file_uid: EXPECTED_FILENAME_ID,
   name: 'timestamp',
   type: 'date',
   format: 'YYYY-MM-DDTHH:mm:ssZ'
-};
+});
 
 const EXPECTED_METRICS = [EXPECTED_TIMESTAMP, EXPECTED_METRIC];
 
@@ -111,67 +109,8 @@
   model_options: MODEL_OPTIONS
 });
 
-const EXPECTED_MODEL_DATA = {
+const EXPECTED_MODEL_DATA = Object.assign({}, INSTANCES.ModelData, {
   metric_uid: EXPECTED_METRIC_ID,
-=======
-const EXPECTED_FILE = Object.assign({}, INSTANCES.File, {
-  uid: 'file1',
-  name: 'file1',
-  filename: '/tmp/file1',
-  type: 'uploaded'
-});
-const EXPECTED_METRIC = Object.assign({}, INSTANCES.Metric, {
-  uid: 'file1!metric1',
-  file_uid: 'file1',
-  name: 'metric1',
-  type: 'number'
-});
-const EXPECTED_METRIC_WITH_INPUT = Object.assign({}, INSTANCES.Metric, {
-  uid: 'file1!metric1',
-  file_uid: 'file1',
-  name: 'metric1',
-  type: 'number',
-  input_options: INPUT_OPTIONS
-});
-const EXPECTED_METRIC_WITH_AGGREGATION = Object.assign({}, INSTANCES.Metric, {
-  uid: 'file1!metric1',
-  file_uid: 'file1',
-  name: 'metric1',
-  type: 'number',
-  aggregation_options: AGG_OPTIONS
-});
-const EXPECTED_METRIC_WITH_MODEL = Object.assign({}, INSTANCES.Metric, {
-  uid: 'file1!metric1',
-  file_uid: 'file1',
-  name: 'metric1',
-  type: 'number',
-  model_options: MODEL_OPTIONS
-});
-const EXPECTED_METRIC_WITH_INPUT_AGG_MODEL = Object.assign({}, INSTANCES.Metric,
-  {
-    uid: 'file1!metric1',
-    file_uid: 'file1',
-    name: 'metric1',
-    type: 'number',
-    input_options: INPUT_OPTIONS,
-    aggregation_options: AGG_OPTIONS,
-    model_options: MODEL_OPTIONS
-  }
-);
-const EXPECTED_METRIC_DATA = Object.assign({}, INSTANCES.MetricData, {
-  metric_uid: 'file1!metric1',
-  timestamp: '2015-01-01 00:00:00Z',
-  metric_value: 1
-});
-const EXPECTED_MODEL = Object.assign({}, INSTANCES.Model, {
-  modelId: 'file1!metric1',
-  filename: 'file1',
-  timestampField: 'YYYY-MM-DD HH:MM:ssz',
-  metric: 'metric1'
-});
-const EXPECTED_MODEL_DATA = Object.assign({}, INSTANCES.ModelData, {
-  metric_uid: 'file1!metric1',
->>>>>>> fc8e358b
   timestamp: '2015-01-01 00:00:00Z',
   metric_value: 1,
   anomaly_score: 1
@@ -186,6 +125,7 @@
 
 const TEMP_DIR = path.join(os.tmpDir(), 'unicorn_db');
 const EXPORTED_FILENAME = path.join(TEMP_DIR, 'file.csv');
+
 
 describe('DatabaseService:', () => {
   let service;
