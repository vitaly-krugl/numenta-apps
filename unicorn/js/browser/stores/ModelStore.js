--- conflicted
+++ resolved
@@ -79,13 +79,6 @@
    * @param  {ModelStore.Model|ModelStore.Model[]} models model(s) to add to
    *                                                      the store
    */
-<<<<<<< HEAD
-  _addModels(...models) {
-    models.forEach((model) => {
-      this._models.set(model.modelId,
-        Object.assign({}, DEFAULT_VALUES, model));
-    });
-=======
   _addModels(models) {
     let records = [];
 
@@ -104,7 +97,6 @@
       this._models.set(model.modelId, record);
     });
 
->>>>>>> fc8e358b
     this.emitChange();
   }
 
