// Copyright © 2015, Numenta, Inc. Unless you have purchased from
// Numenta, Inc. a separate commercial license for this software code, the
// following terms and conditions apply:
//
// This program is free software: you can redistribute it and/or modify it under
// the terms of the GNU Affero Public License version 3 as published by the
// Free Software Foundation.
//
// This program is distributed in the hope that it will be useful, but WITHOUT
// ANY WARRANTY; without even the implied warranty of MERCHANTABILITY or FITNESS
// FOR A PARTICULAR PURPOSE. See the GNU Affero Public License for more details.
//
// You should have received a copy of the GNU Affero Public License along with
// this program. If not, see http://www.gnu.org/licenses.
//
// http://numenta.org/licenses/


import React from 'react';
import connectToStores from 'fluxible-addons-react/connectToStores';

import Chart from '../components/Chart';
import ModelDataStore from '../stores/ModelDataStore';
import MetricDataStore from '../stores/MetricDataStore';


/**
 *
 */
@connectToStores([ModelDataStore, MetricDataStore], () => ({}))
export default class ModelData extends React.Component {
  static get contextTypes() {
    return {
      getStore: React.PropTypes.func
    };
  }

  static get propTypes() {
    return {
      modelId: React.PropTypes.string.isRequired
    };
  }

  constructor(props, context) {
    super(props, context);
  }

  render() {
<<<<<<< HEAD
    let options = {};
    let data = [];
    let metricDataStore = this.context.getStore(MetricDataStore);
    let metricData = metricDataStore.getData(this.props.modelId);
    if (metricData.length) {
      // Copy raw data and timestamp
      data = Array.from(metricData);
      
      // Format raw data series
      let labels = ['Time', 'Value'];
      let series = {
        Value: {
          strokeWidth: 2,
          color: 'blue'
        }
      };
      let axes = {
        x: {
          drawGrid: false
        },
        y: {
          drawGrid: false
        }
      };

      // Get model data
      let modelDataStore = this.context.getStore(ModelDataStore);
      let modelData = modelDataStore.getData(this.props.modelId);
      if (modelData && modelData.data.length > 0) {
        // Initialize Anomaly values to NaN
        data.forEach((item) => item[2] = Number.NaN);

        // Update anomaly values
        modelData.data.forEach((item) => {
          let [rowid, score] = item;
          if (rowid < data.length) {
            data[rowid][2] = score;
          }
        });

        // Format anomaly series
        labels.push('Anomaly');
        series['Anomaly'] = {
          strokeWidth: 2,
          color: 'red',
          fillGraph: true,
          stepPlot: true,
          axis: 'y2'
        };
        axes['y2'] = {
          valueRange: [0, 4],
          axisLabelWidth: 0,
          drawGrid: false
        };
      }
      options = {
        labels,
        series,
        axes,
        showRangeSelector: true
      };
=======
    let store = this.props.modelDataStore;
    let modelData = store.getData(this.props.modelId);

    if (modelData) {
      let options = {
        labels: ['Time', 'Value'],
        showRangeSelector: true
      };
      return (
        <Chart
          data={modelData.data}
          options={options}
          />
      );
>>>>>>> 6af139b0
    }
    return (
      <Chart data={data} options={options} ref="chart"/>
    );
  }
}<|MERGE_RESOLUTION|>--- conflicted
+++ resolved
@@ -46,7 +46,6 @@
   }
 
   render() {
-<<<<<<< HEAD
     let options = {};
     let data = [];
     let metricDataStore = this.context.getStore(MetricDataStore);
@@ -54,7 +53,7 @@
     if (metricData.length) {
       // Copy raw data and timestamp
       data = Array.from(metricData);
-      
+
       // Format raw data series
       let labels = ['Time', 'Value'];
       let series = {
@@ -108,25 +107,12 @@
         axes,
         showRangeSelector: true
       };
-=======
-    let store = this.props.modelDataStore;
-    let modelData = store.getData(this.props.modelId);
-
-    if (modelData) {
-      let options = {
-        labels: ['Time', 'Value'],
-        showRangeSelector: true
-      };
-      return (
-        <Chart
-          data={modelData.data}
-          options={options}
-          />
-      );
->>>>>>> 6af139b0
     }
     return (
-      <Chart data={data} options={options} ref="chart"/>
+      <Chart
+        data={data}
+        options={options}
+        />
     );
   }
 }