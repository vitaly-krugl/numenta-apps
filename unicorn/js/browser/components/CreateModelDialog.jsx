// Copyright © 2016, Numenta, Inc. Unless you have purchased from
// Numenta, Inc. a separate commercial license for this software code, the
// following terms and conditions apply:
//
// This program is free software: you can redistribute it and/or modify it under
// the terms of the GNU Affero Public License version 3 as published by the
// Free Software Foundation.
//
// This program is distributed in the hope that it will be useful, but WITHOUT
// ANY WARRANTY; without even the implied warranty of MERCHANTABILITY or FITNESS
// FOR A PARTICULAR PURPOSE. See the GNU Affero Public License for more details.
//
// You should have received a copy of the GNU Affero Public License along with
// this program. If not, see http://www.gnu.org/licenses.
//
// http://numenta.org/licenses/

import CircularProgress from 'material-ui/lib/circular-progress';
import connectToStores from 'fluxible-addons-react/connectToStores';
import Dialog from 'material-ui/lib/dialog';
import FlatButton from 'material-ui/lib/flat-button';
import RaisedButton from 'material-ui/lib/raised-button';
import path from 'path';
import React from 'react';

import HideCreateModelDialogAction from '../actions/HideCreateModelDialog';
import CreateModelStore from '../stores/CreateModelStore';
import StartModelAction from '../actions/StartModel';
import {trims} from '../../common/common-utils';


const STYLES = {
  raw: {
    fontSize: 11
  }
};

/**
 * "Create Model" Dialog
 */
@connectToStores([CreateModelStore], (context) => ({
  fileName: context.getStore(CreateModelStore).fileName,
  inputOpts: context.getStore(CreateModelStore).inputOpts,
  metricId: context.getStore(CreateModelStore).metricId,
  metricName: context.getStore(CreateModelStore).metricName,
  open: context.getStore(CreateModelStore).open,
  paramFinderResults: context.getStore(CreateModelStore).paramFinderResults
}))
export default class CreateModelDialog extends React.Component {

  static contextTypes = {
    executeAction: React.PropTypes.func,
    getConfigClient: React.PropTypes.func,
    getStore: React.PropTypes.func,
    muiTheme: React.PropTypes.object
  };

  constructor(props, context) {
    super(props, context);
    this._config = this.context.getConfigClient();
<<<<<<< HEAD

    this.state = Object.assign({}, this.props);

    let muiTheme = this.context.muiTheme;
    this._styles = {
      agg: {
        marginRight: '1rem'
      },
      raw: {
        color: muiTheme.rawTheme.palette.accent4Color,
        fontSize: 13,
        fontWeight: muiTheme.rawTheme.font.weight.normal,
        marginRight: '0.5rem',
        textDecoration: 'underline',
        textTransform: 'none'
      }
    };
  }

  componentWillReceiveProps(nextProps) {
    this.state = Object.assign({}, nextProps);
  }

  _resetState() {
    this.setState({
      open: false,
      fileName: null,
      metricName: null
    });
=======
    this.state = {progress: true};
>>>>>>> 0c0b6c1e
  }

  _onClick(modelPayload) {
    this.context.executeAction(HideCreateModelDialogAction);
    this.context.executeAction(StartModelAction, modelPayload);
  }

  componentDidMount() {
    // Show progress for at least 3 secs
    setTimeout(() => this.setState({progress: false}), 3000);
  }

  render() {
    let {
      fileName, inputOpts, metricId,
      metricName, paramFinderResults
    } = this.props;

    let body = null;
    let actions = [];
<<<<<<< HEAD
    let title = trims`Create model for ${this.state.metricName}
                  (${path.basename(this.state.fileName)})`;

    if (this.state.fileName && this.state.metricName) {
      let metricStore = this.context.getStore(MetricStore);
      let metrics = metricStore.getMetrics();
      let metricId = null;
      for (let metric of metrics.values()) {
        if (metric.name === this.state.metricName) {
          metricId = metric.uid;
        }
      }

      let inputOpts = metricStore.getInputOpts(metricId);
      let paramFinderResults = metricStore.getParamFinderResults(metricId);
      if (paramFinderResults) {
        let rawPayload = {
          metricId,
          inputOpts,
          modelOpts: paramFinderResults.modelInfo,
          aggOpts: {}
        };
        let aggregatePayload = Object.assign({}, rawPayload, {
          aggOpts: paramFinderResults.aggInfo
        });

        body = (
          <div>
            We determined that you will get the best results if we aggregate
            your data to {paramFinderResults.aggInfo.windowSize} seconds
            intervals.
          </div>
        );

        actions.push(
          <RaisedButton
            label={this._config.get('button:okay')}
            onTouchTap={this._onClick.bind(this, aggregatePayload)}
            primary={true}
            style={this._styles.agg}
            />
        );
        actions.push(
          <FlatButton
            label={this._config.get('dialog:model:create:raw')}
            onTouchTap={this._onClick.bind(this, rawPayload)}
            labelStyle={this._styles.raw}
            />
        );
      } else {
        body = (
          <div>
            <CircularProgress size={0.5} />
            {this._config.get('dialog:model:create:loading')}
          </div>
        );
      }
=======
    let title = trims`Create model for ${metricName}
                  (${path.basename(fileName)})`;

    if (paramFinderResults && !this.state.progress) {
      let rawPayload = {
        metricId,
        inputOpts,
        modelOpts: paramFinderResults.modelInfo,
        aggOpts: {}
      };
      let aggregatePayload = Object.assign({}, rawPayload, {
        aggOpts: paramFinderResults.aggInfo
      });

      body = trims`We determined that you will get the best results if
              we aggregate your data to
              ${paramFinderResults.aggInfo.windowSize} seconds intervals.`;

      actions.push(
        <RaisedButton
          label={this._config.get('button:okay')}
          onTouchTap={this._onClick.bind(this, aggregatePayload)}
          primary={true}/>
      );
      actions.push(
        <a href="#" styles={STYLES.raw}
          onClick={this._onClick.bind(this, rawPayload)}>
            {this._config.get('dialog:model:create:raw')}
        </a>
      );
    } else {
      body = (
        <div>
          <CircularProgress size={0.5} />
          {this._config.get('dialog:model:create:loading')}
        </div>
      );
>>>>>>> 0c0b6c1e
    }
    return (
      <Dialog actions={actions} open={this.props.open} title={title}>
        {body}
      </Dialog>
    );
  }
}<|MERGE_RESOLUTION|>--- conflicted
+++ resolved
@@ -19,21 +19,15 @@
 import connectToStores from 'fluxible-addons-react/connectToStores';
 import Dialog from 'material-ui/lib/dialog';
 import FlatButton from 'material-ui/lib/flat-button';
+import path from 'path';
 import RaisedButton from 'material-ui/lib/raised-button';
-import path from 'path';
 import React from 'react';
 
+import CreateModelStore from '../stores/CreateModelStore';
 import HideCreateModelDialogAction from '../actions/HideCreateModelDialog';
-import CreateModelStore from '../stores/CreateModelStore';
 import StartModelAction from '../actions/StartModel';
 import {trims} from '../../common/common-utils';
 
-
-const STYLES = {
-  raw: {
-    fontSize: 11
-  }
-};
 
 /**
  * "Create Model" Dialog
@@ -58,9 +52,7 @@
   constructor(props, context) {
     super(props, context);
     this._config = this.context.getConfigClient();
-<<<<<<< HEAD
-
-    this.state = Object.assign({}, this.props);
+    this.state = {progress: true};
 
     let muiTheme = this.context.muiTheme;
     this._styles = {
@@ -78,21 +70,6 @@
     };
   }
 
-  componentWillReceiveProps(nextProps) {
-    this.state = Object.assign({}, nextProps);
-  }
-
-  _resetState() {
-    this.setState({
-      open: false,
-      fileName: null,
-      metricName: null
-    });
-=======
-    this.state = {progress: true};
->>>>>>> 0c0b6c1e
-  }
-
   _onClick(modelPayload) {
     this.context.executeAction(HideCreateModelDialogAction);
     this.context.executeAction(StartModelAction, modelPayload);
@@ -105,71 +82,10 @@
 
   render() {
     let {
-      fileName, inputOpts, metricId,
-      metricName, paramFinderResults
+      fileName, inputOpts, metricId, metricName, paramFinderResults
     } = this.props;
-
     let body = null;
     let actions = [];
-<<<<<<< HEAD
-    let title = trims`Create model for ${this.state.metricName}
-                  (${path.basename(this.state.fileName)})`;
-
-    if (this.state.fileName && this.state.metricName) {
-      let metricStore = this.context.getStore(MetricStore);
-      let metrics = metricStore.getMetrics();
-      let metricId = null;
-      for (let metric of metrics.values()) {
-        if (metric.name === this.state.metricName) {
-          metricId = metric.uid;
-        }
-      }
-
-      let inputOpts = metricStore.getInputOpts(metricId);
-      let paramFinderResults = metricStore.getParamFinderResults(metricId);
-      if (paramFinderResults) {
-        let rawPayload = {
-          metricId,
-          inputOpts,
-          modelOpts: paramFinderResults.modelInfo,
-          aggOpts: {}
-        };
-        let aggregatePayload = Object.assign({}, rawPayload, {
-          aggOpts: paramFinderResults.aggInfo
-        });
-
-        body = (
-          <div>
-            We determined that you will get the best results if we aggregate
-            your data to {paramFinderResults.aggInfo.windowSize} seconds
-            intervals.
-          </div>
-        );
-
-        actions.push(
-          <RaisedButton
-            label={this._config.get('button:okay')}
-            onTouchTap={this._onClick.bind(this, aggregatePayload)}
-            primary={true}
-            style={this._styles.agg}
-            />
-        );
-        actions.push(
-          <FlatButton
-            label={this._config.get('dialog:model:create:raw')}
-            onTouchTap={this._onClick.bind(this, rawPayload)}
-            labelStyle={this._styles.raw}
-            />
-        );
-      } else {
-        body = (
-          <div>
-            <CircularProgress size={0.5} />
-            {this._config.get('dialog:model:create:loading')}
-          </div>
-        );
-      }
-=======
     let title = trims`Create model for ${metricName}
                   (${path.basename(fileName)})`;
 
@@ -184,21 +100,28 @@
         aggOpts: paramFinderResults.aggInfo
       });
 
-      body = trims`We determined that you will get the best results if
-              we aggregate your data to
-              ${paramFinderResults.aggInfo.windowSize} seconds intervals.`;
+      body = (
+        <div>
+          We determined that you will get the best results if we aggregate
+          your data to {paramFinderResults.aggInfo.windowSize} seconds
+          intervals.
+        </div>
+      );
 
       actions.push(
         <RaisedButton
           label={this._config.get('button:okay')}
           onTouchTap={this._onClick.bind(this, aggregatePayload)}
-          primary={true}/>
+          primary={true}
+          style={this._styles.agg}
+          />
       );
       actions.push(
-        <a href="#" styles={STYLES.raw}
-          onClick={this._onClick.bind(this, rawPayload)}>
-            {this._config.get('dialog:model:create:raw')}
-        </a>
+        <FlatButton
+          label={this._config.get('dialog:model:create:raw')}
+          onTouchTap={this._onClick.bind(this, rawPayload)}
+          labelStyle={this._styles.raw}
+          />
       );
     } else {
       body = (
@@ -207,8 +130,8 @@
           {this._config.get('dialog:model:create:loading')}
         </div>
       );
->>>>>>> 0c0b6c1e
     }
+
     return (
       <Dialog actions={actions} open={this.props.open} title={title}>
         {body}
