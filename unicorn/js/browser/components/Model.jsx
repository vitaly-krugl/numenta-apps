// Copyright © 2015, Numenta, Inc.  Unless you have purchased from
// Numenta, Inc. a separate commercial license for this software code, the
// following terms and conditions apply:
//
// This program is free software: you can redistribute it and/or modify it under
// the terms of the GNU Affero Public License version 3 as published by the Free
// Software Foundation.
//
// This program is distributed in the hope that it will be useful, but WITHOUT
// ANY WARRANTY; without even the implied warranty of MERCHANTABILITY or FITNESS
// FOR A PARTICULAR PURPOSE. See the GNU Affero Public License for more details.
//
// You should have received a copy of the GNU Affero Public License along with
// this program.  If not, see http://www.gnu.org/licenses.
//
// http://numenta.org/licenses/

import connectToStores from 'fluxible-addons-react/connectToStores';
import path from 'path';
import React from 'react';
import {remote} from 'electron';

import Card from 'material-ui/lib/card/card';
import CardActions from 'material-ui/lib/card/card-actions';
import CardHeader from 'material-ui/lib/card/card-header';
import CardText from 'material-ui/lib/card/card-text';
import Colors from 'material-ui/lib/styles/colors';
import Dialog from 'material-ui/lib/dialog';
import FlatButton from 'material-ui/lib/flat-button';

import DeleteModelAction from '../actions/DeleteModel';
import ExportModelResultsAction from '../actions/ExportModelResults';
import ModelData from '../components/ModelData';
import ModelStore from '../stores/ModelStore';
import FileStore from '../stores/FileStore';
import StopModelAction from '../actions/StopModel';
import CreateModelDialog from '../components/CreateModelDialog'
import ShowCreateModelDialogAction from '../actions/ShowCreateModelDialog';
import StartParamFinderAction from '../actions/StartParamFinder';
const MOMENTS_TO_DATETIME = require('../../config/momentjs_to_datetime_strptime.json');
const dialog = remote.require('dialog');


/**
 * Model component, contains Chart details, actions, and Chart Graph itself.
 */
@connectToStores([ModelStore, FileStore], (context) => ({
  files: context.getStore(FileStore).getFiles()
}))
export default class Model extends React.Component {

  static get contextTypes() {
    return {
      executeAction: React.PropTypes.func,
      getConfigClient: React.PropTypes.func,
      getStore: React.PropTypes.func,
      muiTheme: React.PropTypes.object
    };
  }

  static get propTypes() {
    return {
      modelId: React.PropTypes.string.isRequired
    };
  }

  constructor(props, context) {
    super(props, context);

    let store = this.context.getStore(ModelStore);
    let model = store.getModel(this.props.modelId);

    this._config = this.context.getConfigClient();

    this._styles = {
      root: {
        marginBottom: '1rem',
        width: '100%'
      },
      title: {
        overflow: 'hidden',
        textOverflow: 'ellipsis',
        whiteSpace: 'nowrap',
        width: '13rem'
      },
      actions: {
        textAlign: 'right',
        marginRight: '2rem',
        marginTop: '-5rem'
      }
    };

    // init state
    this.state = Object.assign({
      deleteConfirmDialog: null
    }, model);
  }

  componentWillReceiveProps(nextProps) {
    let store = this.context.getStore(ModelStore);
    let model = store.getModel(nextProps.modelId);
    this.setState(Object.assign({}, model));
  }

  /**
   * Opens a modal confirmation dialog
   * @param  {string}   title    Dialog title
   * @param  {string}   message  Dialog Message
   * @param  {Function} callback Function to be called on confirmation
   */
  _showDeleteConfirmDialog(title, message, callback) {
    this.setState({
      deleteConfirmDialog: {callback, message, title}
    });
  }

  _dismissDeleteConfirmDialog() {
    this.setState({
      deleteConfirmDialog: null
    });
  }

  _onStopButtonClick(modelId) {
    this.context.executeAction(StopModelAction, modelId);
  }

  _createModel(metricName, csvPath, rowOffset, timestampIndex, valueIndex,
               datetimeFormat) {

    let inputOpts = {
      csv: csvPath,
      rowOffset: rowOffset,
      timestampIndex: timestampIndex,
      valueIndex: valueIndex,
      datetimeFormat: datetimeFormat
    };

    this.context.executeAction(ShowCreateModelDialogAction, {
      fileName: path.basename(csvPath),
      metricName: metricName
    });

    this.context.executeAction(StartParamFinderAction, {
      metricId: metricName,
      inputOpts: inputOpts
    })
  }

  _deleteModel(modelId) {
    this._showDeleteConfirmDialog(
      this._config.get('dialog:model:delete:title'),
      this._config.get('dialog:model:delete:message'),
      () => {
        this.context.executeAction(DeleteModelAction, modelId);
        this._dismissDeleteConfirmDialog();
      }
    );
  }

  _exportModelResults(modelId) {
    dialog.showSaveDialog({
      title: this._config.get('dialog:model:export:title'),
      defaultPath: this._config.get('dialog:model:export:path')
    }, (filename) => {
      if (filename) {
        this.context.executeAction(
          ExportModelResultsAction, {modelId, filename}
        );
      } else {
        // @TODO trigger error about "bad file"
      }
    });
  }

  render() {
    let titleColor, valueIndex, timestampIndex, metric;
    let model = this.state;
    let modelId = model.modelId;
    let filename = path.basename(model.filename);
    let title = model.metric;
    let isModelActive = (model && ('active' in model) && model.active);
    let hasModelRun = (model && ('ran' in model) && model.ran);
    let deleteConfirmDialog = this.state.deleteConfirmDialog || {};
    let dialogOpen = false;

    let file = this.props.files.find((file) => {
      return file.name === path.basename(this.state.filename);
    });
    let tsFormat = file.timestampFormat;

    let datetimeFormatCategory = MOMENTS_TO_DATETIME.find((category) => {
      return category.mappings[tsFormat];
    });
    let datetimeFormat = datetimeFormatCategory.mappings[tsFormat];

    for (let [index, value] of file.metrics.entries()) {
      if (value.type === 'date') {
        timestampIndex = index;
      }
      if (value.name === this.state.metric) {
        valueIndex = index;
        metric = value
      }
    }

    // TODO: we need to make sure metrics are being stored in the array in
    // the same order as the CSV file columns to get the actual indices.
    // For now we are assuming 2 columns CSV files with timestampIndex=0 and valueIndex=1
    timestampIndex = 0;
    valueIndex = 1;
    if (file.metrics.length > 2) {
      throw new Error('Only CSV files with 2 columns (timestamp, value) are allowed for now');
    }


    let csvPath = file.filename;
    let metricName = metric.name;
    let rowOffset = 1; // TODO; should be replaced by user define selection (check use first row as headers) at file upload time

    let dialogActions = [
      <FlatButton
        label={this._config.get('button:cancel')}
        onTouchTap={this._dismissDeleteConfirmDialog.bind(this)}
        />,
      <FlatButton
        keyboardFocused={true}
        label={this._config.get('button:delete')}
        onTouchTap={deleteConfirmDialog.callback}
        primary={true}
        ref="submit"
        />
    ];
    let actions = (
      <CardActions style={this._styles.actions}>
        <FlatButton
          disabled={hasModelRun}
          label={this._config.get('button:model:create')}
          labelPosition="after"
<<<<<<< HEAD
          onTouchTap={this._createModel.bind(this, metricName, csvPath, rowOffset, timestampIndex, valueIndex,
               datetimeFormat)}
        />
=======
          onTouchTap={this._createModel.bind(this, modelId)}
          primary={!hasModelRun}
          />
>>>>>>> 63e1bc18
        <FlatButton
          disabled={!isModelActive}
          label={this._config.get('button:model:stop')}
          labelPosition="after"
          onTouchTap={this._onStopButtonClick.bind(this, modelId)}
          primary={hasModelRun}
          />
        <FlatButton
          disabled={!hasModelRun}
          label={this._config.get('button:model:delete')}
          labelPosition="after"
          onTouchTap={this._deleteModel.bind(this, modelId)}
          primary={hasModelRun}
          />
        <FlatButton
          disabled={!hasModelRun}
          label={this._config.get('button:model:export')}
          labelPosition="after"
          onTouchTap={this._exportModelResults.bind(this, modelId)}
          primary={hasModelRun}
          />
      </CardActions>
    );

    if (model.error) {
      titleColor = Colors.red400;
      title = `${model.metric} | ${model.error.message}`;
    }

    if (this.state.deleteConfirmDialog) {
      dialogOpen = true;
    }

    return (
      <Card initiallyExpanded={true} style={this._styles.root}>
        <CardHeader
          showExpandableButton={true}
          subtitle={<div style={this._styles.title}>{filename}</div>}
          title={<div style={this._styles.title}>{title}</div>}
          titleColor={titleColor}
          />
        <CardText expandable={true}>
          {actions}
          <ModelData modelId={modelId} />
        </CardText>
        <Dialog
          actions={dialogActions}
          onRequestClose={this._dismissDeleteConfirmDialog.bind(this)}
          open={dialogOpen}
          ref="deleteConfirmDialog"
          title={deleteConfirmDialog.title}
          >
            {deleteConfirmDialog.message}
        </Dialog>
        <CreateModelDialog ref="createModelWindow" initialOpenState={false}/>
      </Card>
    );
  }

}<|MERGE_RESOLUTION|>--- conflicted
+++ resolved
@@ -236,15 +236,9 @@
           disabled={hasModelRun}
           label={this._config.get('button:model:create')}
           labelPosition="after"
-<<<<<<< HEAD
           onTouchTap={this._createModel.bind(this, metricName, csvPath, rowOffset, timestampIndex, valueIndex,
                datetimeFormat)}
         />
-=======
-          onTouchTap={this._createModel.bind(this, modelId)}
-          primary={!hasModelRun}
-          />
->>>>>>> 63e1bc18
         <FlatButton
           disabled={!isModelActive}
           label={this._config.get('button:model:stop')}
