// Copyright © 2015, Numenta, Inc. Unless you have purchased from
// Numenta, Inc. a separate commercial license for this software code, the
// following terms and conditions apply:
//
// This program is free software: you can redistribute it and/or modify it under
// the terms of the GNU Affero Public License version 3 as published by the
// Free Software Foundation.
//
// This program is distributed in the hope that it will be useful, but WITHOUT
// ANY WARRANTY; without even the implied warranty of MERCHANTABILITY or FITNESS
// FOR A PARTICULAR PURPOSE. See the GNU Affero Public License for more details.
//
// You should have received a copy of the GNU Affero Public License along with
// this program. If not, see http://www.gnu.org/licenses.
//
// http://numenta.org/licenses/


/**
 * Fluxible Action keys
<<<<<<< HEAD
 * - ADD_FILE: {@link FileAdd}
 * - ADD_MODEL : {@link StartModel}
 * - DELETE_MODEL : {@link DeleteModel}
 * - EXPORT_MODEL_RESULTS : {@link ExportModelResults}
 * - HIDE_FILE_DETAILS : {@link HideFileDetails}
 * - HIDE_METRIC_DETAILS : {@link HideMetricDetails}
 * - HIDE_MODEL : {@link HideModel}
 * - LIST_FILES : {@link ListFiles}
 * - LIST_FILES_FAILURE : {@link ListFiles}
 * - LIST_METRICS : {@link ListMetrics}
 * - LIST_METRICS_FAILURE : {@link ListMetrics}
 * - LOAD_METRIC_DATA: {@link LoadMetricData}
 * - RECEIVE_MODEL_DATA : {@link ReceiveModelData}
 * - RECEIVE_PARAM_FINDER_DATA: {@link ReceiveParamFinderData}
 * - SEND_METRIC_DATA : {@link SendMetricData}
 * - SEND_METRIC_DATA_FAILED : {@link ModelError}
 * - SHOW_FILE_DETAILS : {@link ShowFileDetails}
 * - SHOW_METRIC_DETAILS : {@link ShowMetricDetails}
 * - SHOW_MODEL : {@linl ShowModel}
 * - START_MODEL_FAILED : {@link ModelError}
 * - START_MODEL: {@link StartModel}
 * - STOP_MODEL : {@link StopModel}
 * - STOP_PARAM_FINDER {@link StopParamFinder}
 * - STOP_MODEL_FAILED : {@link ModelError}
 * - UNKNOWN_MODEL_FAILURE : {@link ModelError}
 * - START_PARAM_FINDER {@link StartParamFinder}
 * - START_PARAM_FINDER_FAILED {@link ParamFinderError}
 * - STOP_PARAM_FINDER_FAILED {@link ParamFinderError]
 * - UNKNOWN_PARAM_FINDER_FAILURE {@link ParamFinderError}
 * - UNLOAD_METRIC_DATA: 'UnloadMetricData',
 * - UPDATE_FILE : {@link FileUpdate}
 * - UPDATE_FILE_FAILED : {@link FileUpdate}
 * - UPLOADED_FILE : {@link FileUpload}
 * - UPLOADED_FILE_FAILED : {@link FileUpload}
 * - SHOW_CREATE_MODEL_DIALOG: {@link ShowCreateModelDialog}
 * - HIDE_CREATE_MODEL_DIALOG: {@link HideCreateModelDialog}
=======
 * - Application
 *  - START_APPLICATION: {@StartApplication}
 * - File
 *  - DELETE_FILE: {@link DeleteFile}
 *  - LIST_FILES: {@link ListFiles}
 *  - UPLOADED_FILE: {@link FileUpload}
 *  - UPDATE_FILE: {@link FileUpdate}
 *
 * - File Errors
 *  - LIST_FILES_FAILURE
 *  - UPLOADED_FILE_FAILED
 *  - UPDATE_FILE_FAILED
 *
 * - Model
 *  - ADD_MODEL: {@link AddModel}
 *  - DELETE_MODEL: {@link DeleteModel}
 *  - START_MODEL: {@link StartModel}
 *  - STOP_MODEL: {@link StopModel}
 *  - SHOW_MODEL: {@link ShowModel}
 *  - HIDE_MODEL: {@link HideModel}
 *  - EXPORT_MODEL_RESULTS: {@link ExportModelResults}
 *
 * - Model Data
 *  - RECEIVE_MODEL_DATA: {@link ReceiveModelData}
 *
 * - Model Errors
 *  - START_MODEL_FAILED
 *  - STOP_MODEL_FAILED
 *  - DELETE_MODEL_FAILED
 *  - UNKNOWN_MODEL_FAILURE
 *
 * - File Detail
 *  - SHOW_FILE_DETAILS: {@link ShowFileDetails}
 *  - HIDE_FILE_DETAILS: {@link HideFileDetails}
 *
 * - Create Model Dialog
 *  - SHOW_CREATE_MODEL_DIALOG: {@link ShowCreateModelDialog}
 *  - HIDE_CREATE_MODEL_DIALOG: {@link HideCreateModelDialog}
 *  - UPDATE_PARAM_FINDER_RESULTS: {@link UpdateParamFinderResults}
 *
 * - Metric
 *  - LIST_METRICS: {@link ListMetrics}
 *  - LIST_METRICS_FAILURE
 *
 * - Metric Data
 *  - LOAD_METRIC_DATA: {@link LoadMetricData}
 *  - UNLOAD_METRIC_DATA: {@link UnloadMetricData}
>>>>>>> 016f39bd
 */
export const ACTIONS = Object.freeze({
  // Application
  START_APPLICATION: 'START_APPLICATION',
  
  // File
  DELETE_FILE: 'DELETE_FILE',
  LIST_FILES: 'LIST_FILES',
  UPLOADED_FILE: 'UPLOADED_FILE',
  UPDATE_FILE: 'UPDATE_FILE',

  LIST_FILES_FAILURE: 'LIST_FILES_FAILURE',
  UPLOADED_FILE_FAILED: 'UPLOADED_FILE_FAILED',
  UPDATE_FILE_FAILED: 'UPDATE_FILE_FAILED',

  // Model
  ADD_MODEL: 'ADD_MODEL',
  DELETE_MODEL: 'DELETE_MODEL',
  START_MODEL: 'START_MODEL',
  STOP_MODEL: 'STOP_MODEL',
  SHOW_MODEL: 'SHOW_MODEL',
  HIDE_MODEL: 'HIDE_MODEL',
  EXPORT_MODEL_RESULTS: 'EXPORT_MODEL_RESULTS',

  // Model Data
  RECEIVE_MODEL_DATA: 'RECEIVE_MODEL_DATA',
<<<<<<< HEAD
  RECEIVE_PARAM_FINDER_DATA: 'RECEIVE_PARAM_FINDER_DATA',
  SEND_METRIC_DATA_FAILED: 'SEND_METRIC_DATA_FAILED',
  SEND_METRIC_DATA: 'SEND_METRIC_DATA',
  SHOW_FILE_DETAILS: 'SHOW_FILE_DETAILS',
  SHOW_METRIC_DETAILS: 'SHOW_METRIC_DETAILS',
  SHOW_MODEL: 'SHOW_MODEL',
=======

  // Model Errors
>>>>>>> 016f39bd
  START_MODEL_FAILED: 'START_MODEL_FAILED',
  STOP_MODEL_FAILED: 'STOP_MODEL_FAILED',
<<<<<<< HEAD
  STOP_MODEL: 'STOP_MODEL',
  STOP_PARAM_FINDER: 'STOP_PARAM_FINDER',
  UNKNOWN_MODEL_FAILURE: 'UNKNOWN_MODEL_FAILURE',
  START_PARAM_FINDER: 'START_PARAM_FINDER',
  START_PARAM_FINDER_FAILED: 'START_PARAM_FINDER_FAILED',
  STOP_PARAM_FINDER_FAILED: 'STOP_PARAM_FINDER_FAILED',
  UNKNOWN_PARAM_FINDER_FAILURE: 'UNKNOWN_PARAM_FINDER_FAILURE',
  UNLOAD_METRIC_DATA: 'UNLOAD_METRIC_DATA',
  UPDATE_FILE_FAILED: 'UPDATE_FILE_FAILED',
  UPDATE_FILE: 'UPDATE_FILE',
  UPLOADED_FILE_FAILED: 'UPLOADED_FILE_FAILED',
  UPLOADED_FILE: 'UPLOADED_FILE',
  SHOW_CREATE_MODEL_DIALOG: 'SHOW_CREATE_MODEL_DIALOG',
  HIDE_CREATE_MODEL_DIALOG: 'HIDE_CREATE_MODEL_DIALOG'
=======
  DELETE_MODEL_FAILED: 'DELETE_MODEL_FAILED',
  UNKNOWN_MODEL_FAILURE: 'UNKNOWN_MODEL_FAILURE',

  // File Detail
  SHOW_FILE_DETAILS: 'SHOW_FILE_DETAILS',
  HIDE_FILE_DETAILS: 'HIDE_FILE_DETAILS',

  // Create Model Dialog
  SHOW_CREATE_MODEL_DIALOG: 'SHOW_CREATE_MODEL_DIALOG',
  HIDE_CREATE_MODEL_DIALOG: 'HIDE_CREATE_MODEL_DIALOG',
  UPDATE_PARAM_FINDER_RESULTS: 'UPDATE_PARAM_FINDER_RESULTS',

  // Metric
  LIST_METRICS: 'LIST_METRICS',
  LIST_METRICS_FAILURE: 'LIST_METRICS_FAILURE',

  // Metric Data
  LOAD_METRIC_DATA: 'LOAD_METRIC_DATA',
  UNLOAD_METRIC_DATA: 'UNLOAD_METRIC_DATA'
>>>>>>> 016f39bd
});

/**
 * Database Errors. Use to check database error names returned by callbacks.
 * 	- NOT_FOUND: Record not found
 *
 * @type {string}
 */
export const DATABASE_ERRORS = {
  NOT_FOUND: 'NotFoundError'
};

/**
 * Supported timestamp formats
 * @type {Array}
 */
export const TIMESTAMP_FORMATS = [
  // ISO 8601
  'YYYY-MM-DDTHH:mm:ss.SSSZ',
  'YYYY-MM-DDTHH:mm:ss.SSS',
  'YYYY-MM-DDTHH:mm:ss.SSZ',
  'YYYY-MM-DDTHH:mm:ss.SS',
  'YYYY-MM-DDTHH:mm:ss.SZ',
  'YYYY-MM-DDTHH:mm:ss.S',
  'YYYY-MM-DDTHH:mm:ssZ',
  'YYYY-MM-DDTHH:mm:ss',
  'YYYY-MM-DDTHH:mmZ',
  'YYYY-MM-DDTHH:mm',

  // ISO 8601 no 'T'
  'YYYY-MM-DD HH:mm:ss.SSSZ',
  'YYYY-MM-DD HH:mm:ss.SSS',
  'YYYY-MM-DD HH:mm:ss.SSZ',
  'YYYY-MM-DD HH:mm:ss.SS',
  'YYYY-MM-DD HH:mm:ss.SZ',
  'YYYY-MM-DD HH:mm:ss.S',
  'YYYY-MM-DD HH:mm:ssZ',
  'YYYY-MM-DD HH:mm:ss',
  'YYYY-MM-DD HH:mmZ',
  'YYYY-MM-DD HH:mm',
  'YYYY-MM-DD',

  // US Date, 12h AM/PM time
  'MM-DD-YYYY hh:mm:ss.SSS A',
  'MM-DD-YYYY HH:mm:ss.SS A',
  'MM-DD-YYYY HH:mm:ss.S A',
  'MM-DD-YYYY hh:mm:ss A',
  'MM-DD-YYYY hh:mm A',

  // US Date, 24h time
  'MM-DD-YYYY HH:mm:ss.SSS',
  'MM-DD-YYYY HH:mm:ss.SS',
  'MM-DD-YYYY HH:mm:ss.S',
  'MM-DD-YYYY HH:mm:ss',
  'MM-DD-YYYY HH:mm',

  // US Date
  'MM-DD-YYYY',
  'MM-DD-YY',

  // EU Date and time
  'DD-MM-YYYY HH:mm:ss.SSS',
  'DD-MM-YYYY HH:mm:ss.SS',
  'DD-MM-YYYY HH:mm:ss.S',
  'DD-MM-YYYY HH:mm:ss',
  'DD-MM-YYYY HH:mm',

  // EU Date
  'DD-MM-YYYY',
  'DD-MM-YY',

  // US 12h AM/PM time
  'hh:mm:ss.SSS A',
  'hh:mm:ss.SS A',
  'hh:mm:ss.S A',
  'hh:mm:ss A',
  'hh:mm A',

  // EU 24h
  'HH:mm:ss.SSS',
  'HH:mm:ss.SS',
  'HH:mm:ss.S',
  'HH:mm:ss',
  'HH:mm'
];<|MERGE_RESOLUTION|>--- conflicted
+++ resolved
@@ -18,44 +18,6 @@
 
 /**
  * Fluxible Action keys
-<<<<<<< HEAD
- * - ADD_FILE: {@link FileAdd}
- * - ADD_MODEL : {@link StartModel}
- * - DELETE_MODEL : {@link DeleteModel}
- * - EXPORT_MODEL_RESULTS : {@link ExportModelResults}
- * - HIDE_FILE_DETAILS : {@link HideFileDetails}
- * - HIDE_METRIC_DETAILS : {@link HideMetricDetails}
- * - HIDE_MODEL : {@link HideModel}
- * - LIST_FILES : {@link ListFiles}
- * - LIST_FILES_FAILURE : {@link ListFiles}
- * - LIST_METRICS : {@link ListMetrics}
- * - LIST_METRICS_FAILURE : {@link ListMetrics}
- * - LOAD_METRIC_DATA: {@link LoadMetricData}
- * - RECEIVE_MODEL_DATA : {@link ReceiveModelData}
- * - RECEIVE_PARAM_FINDER_DATA: {@link ReceiveParamFinderData}
- * - SEND_METRIC_DATA : {@link SendMetricData}
- * - SEND_METRIC_DATA_FAILED : {@link ModelError}
- * - SHOW_FILE_DETAILS : {@link ShowFileDetails}
- * - SHOW_METRIC_DETAILS : {@link ShowMetricDetails}
- * - SHOW_MODEL : {@linl ShowModel}
- * - START_MODEL_FAILED : {@link ModelError}
- * - START_MODEL: {@link StartModel}
- * - STOP_MODEL : {@link StopModel}
- * - STOP_PARAM_FINDER {@link StopParamFinder}
- * - STOP_MODEL_FAILED : {@link ModelError}
- * - UNKNOWN_MODEL_FAILURE : {@link ModelError}
- * - START_PARAM_FINDER {@link StartParamFinder}
- * - START_PARAM_FINDER_FAILED {@link ParamFinderError}
- * - STOP_PARAM_FINDER_FAILED {@link ParamFinderError]
- * - UNKNOWN_PARAM_FINDER_FAILURE {@link ParamFinderError}
- * - UNLOAD_METRIC_DATA: 'UnloadMetricData',
- * - UPDATE_FILE : {@link FileUpdate}
- * - UPDATE_FILE_FAILED : {@link FileUpdate}
- * - UPLOADED_FILE : {@link FileUpload}
- * - UPLOADED_FILE_FAILED : {@link FileUpload}
- * - SHOW_CREATE_MODEL_DIALOG: {@link ShowCreateModelDialog}
- * - HIDE_CREATE_MODEL_DIALOG: {@link HideCreateModelDialog}
-=======
  * - Application
  *  - START_APPLICATION: {@StartApplication}
  * - File
@@ -80,13 +42,25 @@
  *
  * - Model Data
  *  - RECEIVE_MODEL_DATA: {@link ReceiveModelData}
- *
+ *  - 
  * - Model Errors
  *  - START_MODEL_FAILED
  *  - STOP_MODEL_FAILED
  *  - DELETE_MODEL_FAILED
  *  - UNKNOWN_MODEL_FAILURE
  *
+ * - Param Finder
+ *   - START_PARAM_FINDER: {@link StartParamFinder}
+ *   - STOP_PARAM_FINDER: {@link StopParamFinder}
+ * 
+ * - Param Finder Data
+ *   - RECEIVE_PARAM_FINDER_DATA: {@link ReceiveParamFinderData}
+ * 
+ * - Param Finder Errors
+ *   - START_PARAM_FINDER_FAILED {@link ParamFinderError}
+ *   - STOP_PARAM_FINDER_FAILED {@link ParamFinderError}
+ *   - UNKNOWN_PARAM_FINDER_FAILURE {@link ParamFinderError}
+ * 
  * - File Detail
  *  - SHOW_FILE_DETAILS: {@link ShowFileDetails}
  *  - HIDE_FILE_DETAILS: {@link HideFileDetails}
@@ -94,7 +68,6 @@
  * - Create Model Dialog
  *  - SHOW_CREATE_MODEL_DIALOG: {@link ShowCreateModelDialog}
  *  - HIDE_CREATE_MODEL_DIALOG: {@link HideCreateModelDialog}
- *  - UPDATE_PARAM_FINDER_RESULTS: {@link UpdateParamFinderResults}
  *
  * - Metric
  *  - LIST_METRICS: {@link ListMetrics}
@@ -103,7 +76,6 @@
  * - Metric Data
  *  - LOAD_METRIC_DATA: {@link LoadMetricData}
  *  - UNLOAD_METRIC_DATA: {@link UnloadMetricData}
->>>>>>> 016f39bd
  */
 export const ACTIONS = Object.freeze({
   // Application
@@ -130,47 +102,33 @@
 
   // Model Data
   RECEIVE_MODEL_DATA: 'RECEIVE_MODEL_DATA',
-<<<<<<< HEAD
-  RECEIVE_PARAM_FINDER_DATA: 'RECEIVE_PARAM_FINDER_DATA',
-  SEND_METRIC_DATA_FAILED: 'SEND_METRIC_DATA_FAILED',
-  SEND_METRIC_DATA: 'SEND_METRIC_DATA',
-  SHOW_FILE_DETAILS: 'SHOW_FILE_DETAILS',
-  SHOW_METRIC_DETAILS: 'SHOW_METRIC_DETAILS',
-  SHOW_MODEL: 'SHOW_MODEL',
-=======
 
   // Model Errors
->>>>>>> 016f39bd
   START_MODEL_FAILED: 'START_MODEL_FAILED',
   STOP_MODEL_FAILED: 'STOP_MODEL_FAILED',
-<<<<<<< HEAD
-  STOP_MODEL: 'STOP_MODEL',
+  DELETE_MODEL_FAILED: 'DELETE_MODEL_FAILED',
+  UNKNOWN_MODEL_FAILURE: 'UNKNOWN_MODEL_FAILURE',
+
+  // Param Finder
+  START_PARAM_FINDER: 'START_PARAM_FINDER',
   STOP_PARAM_FINDER: 'STOP_PARAM_FINDER',
-  UNKNOWN_MODEL_FAILURE: 'UNKNOWN_MODEL_FAILURE',
-  START_PARAM_FINDER: 'START_PARAM_FINDER',
+
+  // Param Finder Data
+  RECEIVE_PARAM_FINDER_DATA: 'RECEIVE_PARAM_FINDER_DATA',
+  
+  // Param Finder Errors
   START_PARAM_FINDER_FAILED: 'START_PARAM_FINDER_FAILED',
   STOP_PARAM_FINDER_FAILED: 'STOP_PARAM_FINDER_FAILED',
   UNKNOWN_PARAM_FINDER_FAILURE: 'UNKNOWN_PARAM_FINDER_FAILURE',
-  UNLOAD_METRIC_DATA: 'UNLOAD_METRIC_DATA',
-  UPDATE_FILE_FAILED: 'UPDATE_FILE_FAILED',
-  UPDATE_FILE: 'UPDATE_FILE',
-  UPLOADED_FILE_FAILED: 'UPLOADED_FILE_FAILED',
-  UPLOADED_FILE: 'UPLOADED_FILE',
+
+  // Create Model Dialog
   SHOW_CREATE_MODEL_DIALOG: 'SHOW_CREATE_MODEL_DIALOG',
-  HIDE_CREATE_MODEL_DIALOG: 'HIDE_CREATE_MODEL_DIALOG'
-=======
-  DELETE_MODEL_FAILED: 'DELETE_MODEL_FAILED',
-  UNKNOWN_MODEL_FAILURE: 'UNKNOWN_MODEL_FAILURE',
+  HIDE_CREATE_MODEL_DIALOG: 'HIDE_CREATE_MODEL_DIALOG',
 
   // File Detail
   SHOW_FILE_DETAILS: 'SHOW_FILE_DETAILS',
   HIDE_FILE_DETAILS: 'HIDE_FILE_DETAILS',
 
-  // Create Model Dialog
-  SHOW_CREATE_MODEL_DIALOG: 'SHOW_CREATE_MODEL_DIALOG',
-  HIDE_CREATE_MODEL_DIALOG: 'HIDE_CREATE_MODEL_DIALOG',
-  UPDATE_PARAM_FINDER_RESULTS: 'UPDATE_PARAM_FINDER_RESULTS',
-
   // Metric
   LIST_METRICS: 'LIST_METRICS',
   LIST_METRICS_FAILURE: 'LIST_METRICS_FAILURE',
@@ -178,7 +136,6 @@
   // Metric Data
   LOAD_METRIC_DATA: 'LOAD_METRIC_DATA',
   UNLOAD_METRIC_DATA: 'UNLOAD_METRIC_DATA'
->>>>>>> 016f39bd
 });
 
 /**
