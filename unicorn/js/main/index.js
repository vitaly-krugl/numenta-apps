--- conflicted
+++ resolved
@@ -30,6 +30,7 @@
 import ParamFinderServiceIPC from './ParamFinderServiceIPC';
 import Utils from './Utils';
 
+
 const DEV = config.get('NODE_ENV') !== 'production';
 const log = bunyan.createLogger({
   level: 'debug',  // @TODO higher for Production
@@ -37,15 +38,11 @@
 });
 const initialPage = path.join(__dirname, config.get('browser:entry'));
 
-let mainWindow = null; // global ref to keep window object from JS GC
+let activeModels = new Map();  // Active models and their event handlers
+let mainWindow = null;  // global ref to keep window object from JS GC
 let modelServiceIPC = null;
 let paramFinderServiceIPC = null;
 
-<<<<<<< HEAD
-
-=======
-// Active models and their event handlers
-let activeModels = new Map();
 
 /**
  * Initialize the application populating local data on first run
@@ -125,7 +122,8 @@
     }
   });
 }
->>>>>>> a7743864
+
+
 /**
  * Unicorn: Cross-platform Desktop Application to showcase basic HTM features
  *  to a user using their own data stream or files.
