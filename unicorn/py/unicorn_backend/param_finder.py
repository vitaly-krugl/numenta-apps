#!/usr/bin/env python
# coding=utf-8
# ----------------------------------------------------------------------
# Numenta Platform for Intelligent Computing (NuPIC)
# Copyright (C) 2015, Numenta, Inc.  Unless you have purchased from
# Numenta, Inc. a separate commercial license for this software code, the
# following terms and conditions apply:
#
# This program is free software: you can redistribute it and/or modify
# it under the terms of the GNU Affero Public License version 3 as
# published by the Free Software Foundation.
#
# This program is distributed in the hope that it will be useful,
# but WITHOUT ANY WARRANTY; without even the implied warranty of
# MERCHANTABILITY or FITNESS FOR A PARTICULAR PURPOSE.
# See the GNU Affero Public License for more details.
#
# You should have received a copy of the GNU Affero Public License
# along with this program.  If not, see http://www.gnu.org/licenses.
#
# http://numenta.org/licenses/
# ----------------------------------------------------------------------

"""
Implements param finder, which automatically
1. identify appropriate data aggregation window
2. suggest whether to use TimeOfDay encoder
3. suggest data aggregation type (sum or mean)
"""

import datetime
import numpy

from nupic.frameworks.opf.common_models.cluster_params import (
  getScalarMetricWithTimeOfDayAnomalyParams)

_CORRELATION_MODE_VALID = 0
_CORRELATION_MODE_SAME = 1
_CORRELATION_MODE_FULL = 2

_AGGREGATION_WINDOW_THRESH = 0.2

# Maximum number of rows param_finder will process
# If the input data exceeds MAX_NUM_ROWS, the first MAX_NUM_ROWS will be used
MAX_NUM_ROWS = 20000
# Minimum number of rows. If the number of record in the input data is
# less than MIN_NUM_ROWS, the param_finder will return the default parameters
MIN_NUM_ROWS = 100
# Minimum number of rows after the data aggregation. The suggested aggInfo will
# make sure more than MIN_ROW_AFTER_AGGREGATION number of records after
# aggregation
MIN_ROW_AFTER_AGGREGATION = 1000


def _convolve(vector1, vector2, mode):
  """
  Returns the discrete, linear convolution of two one-dimensional sequences.

  The convolution operator is often seen in signal processing, where it
  models the effect of a linear time-invariant system on a signal [1]_.  In
  probability theory, the sum of two independent random variables is
  distributed according to the convolution of their individual
  distributions.

  If `vector2` is longer than `vector1`, the arrays are swapped before
  computation.

  References
  ----------
  .. [1] Wikipedia, "Convolution", http://en.wikipedia.org/wiki/Convolution.

  @param vector1 (array_like) First one-dimensional input array (N,)

  @param vector2 (array_like) Second one-dimensional input array (M,)

  @param mode (int) Indicates mode of convolution, which takes the value of
      _CORRELATION_MODE_FULL:
        This returns the convolution at each point of overlap, with an output
        shape of (N+M-1,). At the end-points of the convolution, the signals
        do not overlap completely, and boundary effects may be seen.

      _CORRELATION_MODE_SAME:
        Mode `same` returns output of length ``max(M, N)``.  Boundary
        effects are still visible.

      _CORRELATION_MODE_VALID:
        Mode `valid` returns output of length
        ``max(M, N) - min(M, N) + 1``.  The convolution product is only given
        for points where the signals overlap completely.  Values outside
        the signal boundary have no effect.

  @return (ndarray) Discrete, linear convolution of `vector1` and `vector2`

  """
  vector1 = numpy.array(vector1, ndmin=1)
  vector2 = numpy.array(vector2, ndmin=1)

  if len(vector1) == 0:
    raise ValueError("vector1 cannot be empty")
  if len(vector2) == 0:
    raise ValueError("vector2 cannot be empty")

  if len(vector2) > len(vector1):
    vector1, vector2 = vector2, vector1

  return numpy.core.multiarray.correlate(vector1, vector2[::-1], mode)



def _rickerWavelet(numPoints, waveletWidth):
  """
  Return a Ricker wavelet, also known as the "Mexican hat wavelet".

  It models the function:

      ``A (1 - x^2/a^2) exp(-t^2/a^2)``,

  where ``A = 2/sqrt(3a)pi^1/3``, a  is the width parameter of the wavelet

  @param points (int) Number of points in `vector` (centered around 0)

  @param waveletWidth (scalar) Width parameter of the wavelet

  @return (ndarray) Array of length `points` in shape of ricker curve

  """
  normalizeFactor = 2 / (numpy.sqrt(3 * waveletWidth) * (numpy.pi ** 0.25))
  wsq = waveletWidth ** 2
  vec = numpy.arange(0, numPoints) - (numPoints - 1.0) / 2
  tsq = vec ** 2
  mod = (1 - tsq / wsq)
  gauss = numpy.exp(-tsq / (2 * wsq))
  total = normalizeFactor * mod * gauss
  return total



def _cwt(data, wavelet, widths):
  """
  Continuous wavelet transform.

  Performs a continuous wavelet transform on `data`,
  using the `wavelet` function. A CWT performs a convolution
  with `data` using the `wavelet` function, which is characterized
  by a width parameter and length parameter.

  @param data (ndarray) data on which to perform the transform

  @param wavelet Wavelet function, which should take 2 arguments:
      The first argument is the number of points that the returned vector
      will have (len(wavelet(width,length)) == length).
      The second is a width parameter, defining the size of the wavelet
      (e.g. standard deviation of a gaussian). See `ricker`, which
      satisfies these requirements.

  @param widths (sequence) Widths to use for transform

  @return (ndarray) Will have shape of (len(data), len(widths))

  """
  output = numpy.zeros([len(widths), len(data)])
  for ind, width in enumerate(widths):
    waveletData = wavelet(min(10 * width, len(data)), width)
    output[ind, :] = _convolve(data, waveletData, mode=_CORRELATION_MODE_SAME)
  return output



def findParameters(samples):
  """
  Find parameters for a given time series dataset with heuristics.

  @param samples Sequence of two tuples (timestamp, value), where
    timestamp of type datetime.datetime and value is a number (int of float)

  @return: JSON object with the following properties:

    "aggInfo" aggregation information, JSON null if no aggregation is needed
      otherwise, a JSON object contains the folowing properties:
        "windowSize": aggregation window size in seconds (integer)
        "func": A string representation of the aggregation function (string)
          the following values are supported: "sum", "mean"

    "modelInfo": JSON object describing the model configuration that
    contains the following properties:
      "modelConfig": OPF Model Configuration parameters (JSON object) for
      passing to the OPF "ModelFactory.create()" method as the
      "modelConfig" parameter.

      "inferenceArgs": OPF Model Inference parameters (JSON object) for
      passing to the resulting model's `enableInference()` method as the
      inferenceArgs parameter.

      "timestampFieldName": The name of the field in 'modelConfig'
      corresponding to the metric timestamp (string)

      "valueFieldName": The name of the field in 'modelConfig'
      corresponding to the metric value (string)
  """
  (timestamps, values) = zip(*samples)
  numRecords = len(timestamps)

  if not isinstance(timestamps[0], datetime.datetime):
    raise TypeError("timestamps must be datetime type")

  if numRecords > MAX_NUM_ROWS:
    timestamps = timestamps[:MAX_NUM_ROWS]
    values = values[:MAX_NUM_ROWS]

<<<<<<< HEAD
  if len(values) > MAX_ROW_NUMBER:
    values = values[:MAX_ROW_NUMBER]

  timeStamps = numpy.array(timeStamps, dtype='datetime64[s]')
  values = numpy.array(values).astype('float64')
=======
  if numRecords < MIN_NUM_ROWS:
    outputInfo = {
      "aggInfo": None,
      "modelInfo": _getModelParams(True, False, values),
    }
    return outputInfo

  timestamps = numpy.array(timestamps, dtype="datetime64[s]")
  values = numpy.array(values).astype("float64")
>>>>>>> 22b88211

  numDataPts = len(values)

  (medianSamplingInterval,
   medianAbsoluteDevSamplingInterval) = _getMedianSamplingInterval(timestamps)

  (timestamps, values) = _resampleData(timestamps,
                                       values,
                                       medianSamplingInterval)

  (cwtVar, timeScale) = _calculateContinuousWaveletTransform(
    medianSamplingInterval, values)

  suggestedSamplingInterval = _determineAggregationWindow(
    timeScale=timeScale,
    cwtVar=cwtVar,
    thresh=_AGGREGATION_WINDOW_THRESH,
    samplingInterval=medianSamplingInterval,
    numDataPts=numDataPts)

  # decide whether to use TimeOfDay and DayOfWeek encoders
  (useTimeOfDay, useDayOfWeek) = _determineEncoderTypes(cwtVar, timeScale)

  # decide the aggregation function ("mean" or "sum")
  aggFunc = _getAggregationFunction(medianSamplingInterval,
                                    medianAbsoluteDevSamplingInterval,
                                    _AGGREGATION_WINDOW_THRESH)

  return {
    "aggInfo": _getAggInfo(medianSamplingInterval,
                           suggestedSamplingInterval,
                           aggFunc),
    "modelInfo": _getModelParams(useTimeOfDay, useDayOfWeek, values),
  }



def _getAggInfo(medianSamplingInterval, suggestedSamplingInterval, aggFunc):
  """
  Return a JSON object containing the aggregation window size and
  aggregation function type.

  @param suggestedSamplingInterval (timedelta64)

  @param medianSamplingInterval (timedelta64)

  @param aggFunc (str) "mean" or "sum"

  @return aggInfo (dict) A dictionary with keys "windowSize" and "func"
  """
  if suggestedSamplingInterval <= medianSamplingInterval:
    aggInfo = None
  else:
    aggInfo = {
      "windowSize": suggestedSamplingInterval.astype("int"),
      "func": aggFunc
    }
  return aggInfo



def _getModelParams(useTimeOfDay, useDayOfWeek, values):
  """
  Return a JSON object describing the model configuration.

  @param useTimeOfDay (bool) whether to use timeOfDay encoder

  @param useDayOfWeek (bool) whether to use dayOfWeej encoder

  @param values (numpy array) data values, used to compute min/max values

  @return (dict) A dictionary of model parameters
  """
  modelParams = getScalarMetricWithTimeOfDayAnomalyParams(metricData=values)

  if useTimeOfDay:
    modelParams["modelConfig"]["modelParams"]["sensorParams"]["encoders"] \
      ["c0_timeOfDay"] = dict(fieldname="c0",
                              name="c0",
                              type="DateEncoder",
                              timeOfDay=(21, 9))
  else:
    modelParams["modelConfig"]["modelParams"]["sensorParams"]["encoders"] \
      ["c0_timeOfDay"] = None

  if useDayOfWeek:
    modelParams["modelConfig"]["modelParams"]["sensorParams"]["encoders"] \
      ["c0_dayOfWeek"] = dict(fieldname="c0",
                              name="c0",
                              type="DateEncoder",
                              dayOfWeek=(21, 3))
  else:
    modelParams["modelConfig"]["modelParams"]["sensorParams"]["encoders"] \
      ["c0_dayOfWeek"] = None

  modelParams["timestampFieldName"] = "c0"
  modelParams["valueFieldName"] = "c1"
  return modelParams



def _resampleData(timestamps, values, newSamplingInterval):
  """
  Resample data at new sampling interval using linear interpolation
  Note: the resampling function is using interpolation,
  it may not be appropriate for aggregation purpose.

  @param timestamps numpy array of timestamp in datetime64 type

  @param values numpy array of float64 values

  @param newSamplingInterval numpy timedelta64 format

  @return (tuple) Contains:
          "newTimeStamps" (numpy array) time stamps after resampling
          "newValues" (numpy array) data values after resamplings
  """
  totalDuration = (timestamps[-1] - timestamps[0])
  nSampleNew = numpy.floor(totalDuration / newSamplingInterval) + 1
  nSampleNew = nSampleNew.astype("int")

  newTimeStamps = numpy.empty(nSampleNew, dtype="datetime64[s]")
  for sampleI in xrange(nSampleNew):
    newTimeStamps[sampleI] = timestamps[0] + sampleI * newSamplingInterval

  newValues = numpy.interp((newTimeStamps - timestamps[0]).astype("float32"),
                           (timestamps - timestamps[0]).astype("float32"),
                           values)

  return newTimeStamps, newValues



def _calculateContinuousWaveletTransform(samplingInterval, values):
  """
  Calculate continuous wavelet transformation (CWT).
  Return variance of the cwt coefficients over time.

  @param samplingInterval: sampling interval of the time series

  @param values: numpy array of float64 values

  @return (tuple) Contains
    "cwtVar" (numpy array) Stores variance of the wavelet coefficents
    "timeScale" (numpy array) Stores the corresponding time scales
  """

  widths = numpy.logspace(0, numpy.log10(len(values) / 10), 50)
  timeScale = widths * samplingInterval * 4

  # continuous wavelet transformation with ricker wavelet
  cwtMatrix = _cwt(values, _rickerWavelet, widths)
  # clip wavelet coefficients to minimize boundary effect
  maxTimeScale = int(widths[-1])
  cwtMatrix = cwtMatrix[:, 4 * maxTimeScale:-4 * maxTimeScale]

  # variance of wavelet power
  cwtVar = numpy.var(numpy.abs(cwtMatrix), axis=1)
  cwtVar = cwtVar / numpy.sum(cwtVar)

  return cwtVar, timeScale



def _getMedianSamplingInterval(timestamps):
  """
  Calculate median and median absolute deviation of sampling interval.

  @param timestamps numpy array of timestamps in datetime64 format

  @return: (tuple) Contains:
    "medianSamplingInterval" (datetime64) in unit of seconds
    "medianAbsoluteDev" (timedelta64) the median absolute deviation of
           sampling intervals
  """
  if timestamps.dtype != numpy.dtype("<M8[s]"):
    timestamps = timestamps.astype("datetime64[s]")

  samplingIntervals = numpy.diff(timestamps)

  medianSamplingInterval = numpy.median(samplingIntervals)
  medianAbsoluteDev = numpy.median(
    numpy.abs(samplingIntervals - medianSamplingInterval))

  return medianSamplingInterval, medianAbsoluteDev



def _determineAggregationWindow(timeScale,
                                cwtVar,
                                thresh,
                                samplingInterval,
                                numDataPts):
  """
  Determine data aggregation window

  @param timeScale (numpy array) corresponding time scales for wavelet coeffs

  @param cwtVar (numpy array) wavelet coefficients variance over time

  @param thresh (float) cutoff threshold between 0 and 1

  @param samplingInterval (timedelta64), original sampling interval

  @param numDataPts (float) number of data points

  @return aggregationTimeScale (timedelta64) suggested sampling interval
  """
  samplingInterval = samplingInterval.astype("float64")
  cumulativeCwtVar = numpy.cumsum(cwtVar)
  cutoffTimeScale = timeScale[numpy.where(cumulativeCwtVar >= thresh)[0][0]]

  aggregationTimeScale = cutoffTimeScale / 10.0
  aggregationTimeScale = aggregationTimeScale.astype("float64")
  if aggregationTimeScale < samplingInterval * 4:
    aggregationTimeScale = samplingInterval * 4

  # make sure there is at least 1000 records after aggregation
  if numDataPts < MIN_ROW_AFTER_AGGREGATION:
    aggregationTimeScale = samplingInterval
  else:
    maxSamplingInterval = (float(numDataPts) / MIN_ROW_AFTER_AGGREGATION
                           * samplingInterval)
    if aggregationTimeScale > maxSamplingInterval > samplingInterval:
      aggregationTimeScale = maxSamplingInterval

  aggregationTimeScale = numpy.timedelta64(int(aggregationTimeScale), "s")
  return aggregationTimeScale



def _determineEncoderTypes(cwtVar, timeScale):
  """
  Find local maxima from the wavelet coefficient variance spectrum
  A strong maxima is defined as
  (1) At least 10% higher than the nearest local minima
  (2) Above the baseline value

  The algorithm will suggest an encoder if its corresponding
  periodicity is close to a strong maxima:
  (1) horizontally must within the nearest local minimum
  (2) vertically must within 50% of the peak of the strong maxima

  @param cwtVar (numpy array) wavelet coefficients variance over time

  @param timeScale (numpy array) corresponding time scales for wavelet coeffs

  @return (tuple) Contains:
          "useTimeOfDay" (bool) indicating whether to use timeOfDay encoder
          "useDayOfWeek" (bool) indicating whether to use dayOfWeek encoder
  """

  # Detect all local minima and maxima when the first difference reverse sign
  signOfFirstDifference = numpy.sign(numpy.diff(cwtVar))
  localMin = (numpy.diff(signOfFirstDifference) > 0).nonzero()[0] + 1
  localMax = (numpy.diff(signOfFirstDifference) < 0).nonzero()[0] + 1

  baselineValue = 1.0 / len(cwtVar)

  dayPeriod = 86400.0
  weekPeriod = 604800.0
  timeScale = timeScale.astype("float32")

  cwtVarAtDayPeriod = numpy.interp(dayPeriod, timeScale, cwtVar)
  cwtVarAtWeekPeriod = numpy.interp(weekPeriod, timeScale, cwtVar)

  useTimeOfDay = False
  useDayOfWeek = False

  strongLocalMax = []
  for i in xrange(len(localMax)):
    leftLocalMin = numpy.where(numpy.less(localMin, localMax[i]))[0]
    if len(leftLocalMin) == 0:
      leftLocalMin = 0
      leftLocalMinValue = cwtVar[0]
    else:
      leftLocalMin = localMin[leftLocalMin[-1]]
      leftLocalMinValue = cwtVar[leftLocalMin]

    rightLocalMin = numpy.where(numpy.greater(localMin, localMax[i]))[0]
    if len(rightLocalMin) == 0:
      rightLocalMin = len(cwtVar) - 1
      rightLocalMinValue = cwtVar[-1]
    else:
      rightLocalMin = localMin[rightLocalMin[0]]
      rightLocalMinValue = cwtVar[rightLocalMin]

    localMaxValue = cwtVar[localMax[i]]
    nearestLocalMinValue = numpy.max(leftLocalMinValue, rightLocalMinValue)

    if ((localMaxValue - nearestLocalMinValue) / localMaxValue > 0.1 and
        localMaxValue > baselineValue):
      strongLocalMax.append(localMax[i])

      if (timeScale[leftLocalMin] < dayPeriod < timeScale[rightLocalMin]
          and cwtVarAtDayPeriod > localMaxValue * 0.5):
        useTimeOfDay = True

      if (timeScale[leftLocalMin] < weekPeriod < timeScale[rightLocalMin]
          and cwtVarAtWeekPeriod > localMaxValue * 0.5):
        useDayOfWeek = True

  return useTimeOfDay, useDayOfWeek



def _getAggregationFunction(medianSamplingInterval,
                            medianAbsoluteDevSamplingInterval,
                            aggregationFuncThresh):
  """
  Return the aggregation function type:
    ("sum" for transactional data types
     "mean" for non-transactional data types)

  The data type is determined via a data type indicator, defined as the
  ratio between median absolute deviation and median of the sampling interval.
  @param medianSamplingInterval, numpy timedelta64 in unit of seconds

  @param medianAbsoluteDev (timedelta64) the median absolute deviation of
          sampling interval

  @param aggregationFuncThresh (float) a positive number indication the
        threshold between transactional and non-transactional data types
        A higher threshold will lead to a bias towards non-transactional data

  @return aggFunc (string) "sum" or "mean"
  """
  dataTypeIndicator = (medianAbsoluteDevSamplingInterval /
                       medianSamplingInterval)
  if dataTypeIndicator > aggregationFuncThresh:
    aggFunc = "sum"  # "transactional"
  else:
    aggFunc = "mean"  # "non-transactional"

  return aggFunc<|MERGE_RESOLUTION|>--- conflicted
+++ resolved
@@ -207,13 +207,6 @@
     timestamps = timestamps[:MAX_NUM_ROWS]
     values = values[:MAX_NUM_ROWS]
 
-<<<<<<< HEAD
-  if len(values) > MAX_ROW_NUMBER:
-    values = values[:MAX_ROW_NUMBER]
-
-  timeStamps = numpy.array(timeStamps, dtype='datetime64[s]')
-  values = numpy.array(values).astype('float64')
-=======
   if numRecords < MIN_NUM_ROWS:
     outputInfo = {
       "aggInfo": None,
@@ -223,7 +216,6 @@
 
   timestamps = numpy.array(timestamps, dtype="datetime64[s]")
   values = numpy.array(values).astype("float64")
->>>>>>> 22b88211
 
   numDataPts = len(values)
 
