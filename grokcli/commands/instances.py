--- conflicted
+++ resolved
@@ -62,13 +62,8 @@
     table.add_column("Region", [x['location'] for x in instances])
     table.add_column("Status", [x['status'] for x in instances])
 
-<<<<<<< HEAD
-    table.align = "l" # left align
+    table.align = "l"  # left align
     print(table)
-=======
-  table.align = "l"  # left align
-  print table
->>>>>>> cdbb1eb4
 
 
 def handleUnmonitorRequest(grok, serverName):
