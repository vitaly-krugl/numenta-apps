# ----------------------------------------------------------------------
# Numenta Platform for Intelligent Computing (NuPIC)
# Copyright (C) 2015, Numenta, Inc.  Unless you have purchased from
# Numenta, Inc. a separate commercial license for this software code, the
# following terms and conditions apply:
#
# This program is free software: you can redistribute it and/or modify
# it under the terms of the GNU General Public License version 3 as
# published by the Free Software Foundation.
#
# This program is distributed in the hope that it will be useful,
# but WITHOUT ANY WARRANTY; without even the implied warranty of
# MERCHANTABILITY or FITNESS FOR A PARTICULAR PURPOSE.
# See the GNU General Public License for more details.
#
# You should have received a copy of the GNU General Public License
# along with this program.  If not, see http://www.gnu.org/licenses.
#
# http://numenta.org/licenses/
# ----------------------------------------------------------------------
# Formula: rabbitmq
#
# Installs rabbitmq server on an instance

# Ensure we have the directories we need with the permissions required.
/etc/rabbitmq:
  file.directory:
    - user: root
    - group: root
    - mode: 0755

# rabbitmqadmin is not included in the CentOS rabbitmq rpms, so install it
# ourselves.
/usr/local/bin/rabbitmqadmin:
  file.managed:
    - source: salt://rabbitmq/files/rabbitmqadmin
    - user: root
    - group: root
    - mode: 0755

# Pulled from https://github.com/saltstack-formulas/rabbitmq-formula, which we
# should consider using the entirety of.
rabbitmq_repo:
  pkgrepo.managed:
    - humanname: RabbitMQ Packagecloud Repository
    - baseurl: https://packagecloud.io/rabbitmq/rabbitmq-server/el/6/$basearch
    - gpgcheck: 0
    - enabled: True
    - gpgkey: https://packagecloud.io/gpg.key
    - sslverify: 1
    - sslcacert: /etc/pki/tls/certs/ca-bundle.crt
    - require_in:
      - pkg: rabbitmq-server

rabbitmq-server:
  pkg.installed:
    - name: rabbitmq-server
    - version: 3.5.3-1
  service.running:
    - enable: true
    - require:
      - pkgrepo: rabbitmq_repo
      - file: /etc/rabbitmq
      - pkg: rabbitmq-server

<<<<<<< HEAD
# NOTE: SELinux should be disabled to get rabbitmq working with systemd
rabbitmq-create-systemd:
  file.managed:
    - name: /etc/systemd/system/rabbitmq-server.service
    - source: salt://rabbitmq/files/rabbitmq-server.service
    - user: root
    - group: root
    - mode: 0644
    - watch_in:
      - pkg: rabbitmq-server
=======
# Add Taurus user via cmd.run until https://github.com/saltstack/salt/issues/25683
# is resolved
rabbitmq_user_taurus_create:
  cmd.run:
    - name: rabbitmqctl add_user taurus taurus
    - unless: rabbitmqctl list_users | grep taurus
    - require:
      - service: rabbitmq-server

rabbitmq_user_taurus_tag:
  cmd.run:
    - name: rabbitmqctl set_user_tags taurus administrator
    - watch:
      - cmd: rabbitmq_user_taurus_create

rabbitmq_user_taurus_permissions:
  cmd.run:
    - name: rabbitmqctl set_permissions -p / taurus ".*" ".*" ".*"
    - watch:
      - cmd: rabbitmq_user_taurus_tag
>>>>>>> a8253c91

enable-rabbitmq-management:
  cmd.run:
    - name: /usr/lib/rabbitmq/bin/rabbitmq-plugins enable rabbitmq_management
    - require:
      - service: rabbitmq-server
    - unless: grep rabbitmq_management /etc/rabbitmq/enabled_plugins
    - watch_in:
      - cmd: restart-rabbit-service

restart-rabbit-service:
  service.running:
    - enable: True
    - reload: True
    - name: rabbitmq-server
    - watch:
      - pkg: rabbitmq-server<|MERGE_RESOLUTION|>--- conflicted
+++ resolved
@@ -63,7 +63,6 @@
       - file: /etc/rabbitmq
       - pkg: rabbitmq-server
 
-<<<<<<< HEAD
 # NOTE: SELinux should be disabled to get rabbitmq working with systemd
 rabbitmq-create-systemd:
   file.managed:
@@ -74,7 +73,7 @@
     - mode: 0644
     - watch_in:
       - pkg: rabbitmq-server
-=======
+
 # Add Taurus user via cmd.run until https://github.com/saltstack/salt/issues/25683
 # is resolved
 rabbitmq_user_taurus_create:
@@ -95,7 +94,6 @@
     - name: rabbitmqctl set_permissions -p / taurus ".*" ".*" ".*"
     - watch:
       - cmd: rabbitmq_user_taurus_tag
->>>>>>> a8253c91
 
 enable-rabbitmq-management:
   cmd.run:
