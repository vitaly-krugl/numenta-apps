--- conflicted
+++ resolved
@@ -27,11 +27,7 @@
 import copy
 import datetime
 import json
-<<<<<<< HEAD
-=======
 import numpy
-import os
->>>>>>> fe076012
 import unittest
 import uuid
 
@@ -346,21 +342,25 @@
   def testModelInferenceResultWithAcceptableAnomalyScoreTypes(self):
     rowID = 1
     status = 0
-<<<<<<< HEAD
-    anomalyScore = 1.95
+    scoreValue = 1.95
     predictions = {1: 1.1}
-    inferenceResult = ModelInferenceResult(rowID=rowID, status=status,
-                                           anomalyScore=anomalyScore,
-                                           multiStepBestPredictions=predictions)
-    self.assertEqual(inferenceResult.rowID, rowID)
-    self.assertEqual(inferenceResult.status, status)
-    self.assertEqual(inferenceResult.anomalyScore, anomalyScore)
-    self.assertEqual(inferenceResult.multiStepBestPredictions, predictions)
-    self.assertIsNone(inferenceResult.errorMessage)
-    self.assertIn("ModelInferenceResult<", str(inferenceResult))
-    self.assertIn("ModelInferenceResult<", repr(inferenceResult))
-    self.assertIn("anomalyScore", repr(inferenceResult))
-    self.assertIn("multiStepBestPredictions", repr(inferenceResult))
+    for anomalyScore in [int(scoreValue),
+                         long(scoreValue),
+                         float(scoreValue),
+                         numpy.float(scoreValue),
+                         numpy.float32(scoreValue)]:
+      result = ModelInferenceResult(rowID=rowID, status=status,
+                                    anomalyScore=anomalyScore,
+                                    multiStepBestPredictions=predictions)
+      self.assertEqual(result.rowID, rowID)
+      self.assertEqual(result.status, status)
+      self.assertEqual(result.anomalyScore, anomalyScore)
+      self.assertEqual(result.multiStepBestPredictions, predictions)
+      self.assertIsNone(result.errorMessage)
+      self.assertIn("ModelInferenceResult<", str(result))
+      self.assertIn("ModelInferenceResult<", repr(result))
+      self.assertIn("anomalyScore", repr(result))
+      self.assertIn("multiStepBestPredictions", repr(result))
 
 
   def testModelInferenceResultConstructorWithNoneBestPredictions(self):
@@ -379,24 +379,6 @@
     self.assertIn("ModelInferenceResult<", repr(inferenceResult))
     self.assertIn("anomalyScore", repr(inferenceResult))
     self.assertIn("multiStepBestPredictions", repr(inferenceResult))
-=======
-    scoreValue = 1.95
-    for anomalyScore in [int(scoreValue),
-                         long(scoreValue),
-                         float(scoreValue),
-                         numpy.float(scoreValue),
-                         numpy.float32(scoreValue)]:
-      result = ModelInferenceResult(rowID=rowID, status=status,
-                                    anomalyScore=anomalyScore)
-      self.assertEqual(result.rowID, rowID)
-      self.assertEqual(result.status, status)
-      self.assertEqual(result.anomalyScore, anomalyScore)
-      self.assertIsNone(result.errorMessage)
-      self.assertIn("ModelInferenceResult<", str(result))
-      self.assertIn("ModelInferenceResult<", repr(result))
-      self.assertIn("anomalyScore", repr(result))
-
->>>>>>> fe076012
 
 
   def testModelInferenceResultConstructorWithErrorStatus(self):
@@ -454,15 +436,21 @@
                   cm.exception.args[0])
 
 
-  def testModelInferenceResultSerializableStateWithAnomalyScoreWithPreds(self):
-    self._auxTestModelInferenceResultSerializStateAnomScore(predictions={1: 1})
-
-
-  def testModelInferenceResultSerializableStateWithAnomalyScoreNoPreds(self):
-    self._auxTestModelInferenceResultSerializStateAnomScore(predictions=None)
-
-
-  def _auxTestModelInferenceResultSerializStateAnomScore(self, predictions):
+  def testModelInferenceResultSerializableStateWithAnomalyScoreWithPredictions(
+      self):
+    self._auxTestModelInferenceResultSerializableStateWithAnomalyScore(
+      predictions={1: 1})
+
+
+  def testModelInferenceResultSerializableStateWithAnomalyScoreNoPredictions(
+      self):
+    self._auxTestModelInferenceResultSerializableStateWithAnomalyScore(
+      predictions=None)
+
+
+  def _auxTestModelInferenceResultSerializableStateWithAnomalyScore(self,
+                                                                    predictions
+                                                                   ):
     rowID = 1
     status = 0
     anomalyScore = 9.72
